--- conflicted
+++ resolved
@@ -27,11 +27,7 @@
             libignition-transport6-dev
             libsdformat8-dev
             libignition-fuel-tools3-dev
-<<<<<<< HEAD
-          # libignition-sensors-dev
-=======
           #  libignition-sensors-dev
->>>>>>> 1c367cfd
           # SDFormat (uncomment if a specific branch is needed)
           # - apt install -y
           #   libxml2-utils
@@ -61,11 +57,7 @@
           # - make -j4 install
           # - cd ../..
           # Ignition sensors (uncomment if a specific branch is needed)
-<<<<<<< HEAD
           - hg clone http://bitbucket.org/ignitionrobotics/ign-sensors -b bump_2
-=======
-          - hg clone http://bitbucket.org/ignitionrobotics/ign-sensors -b rendering_sensor
->>>>>>> 1c367cfd
           - cd ign-sensors
           - mkdir build
           - cd build
