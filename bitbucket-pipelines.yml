--- conflicted
+++ resolved
@@ -6,19 +6,17 @@
         script:
           - apt-get update
           - apt-get -y install
-<<<<<<< HEAD
-            cmake build-essential lcov curl mercurial cppcheck valgrind libgflags-dev linux-tools-generic linux-tools-common linux-tools-`uname -r`
-=======
-            cmake build-essential lcov curl mercurial cppcheck valgrind
-            libgflags-dev
->>>>>>> d3d3b09b
-            doxygen ruby-ronn
+            cmake build-essential curl mercurial cppcheck valgrind g++-8
+            libgflags-dev doxygen ruby-ronn
           - update-alternatives --install /usr/bin/gcc gcc /usr/bin/gcc-8 800 --slave /usr/bin/g++ g++ /usr/bin/g++-8 --slave /usr/bin/gcov gcov /usr/bin/gcov-8
           - gcc -v
           - g++ -v
           - gcov -v
-          # Static checking before building - fail fast
-          - sh tools/code_check.sh
+          # lcov
+          - git clone https://github.com/linux-test-project/lcov.git
+          - cd lcov
+          - make install
+          - cd ..
           # Ignition tools
           - apt install -y
             ruby-ronn ruby-dev
