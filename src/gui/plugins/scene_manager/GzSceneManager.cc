/*
 * Copyright (C) 2021 Open Source Robotics Foundation
 *
 * Licensed under the Apache License, Version 2.0 (the "License");
 * you may not use this file except in compliance with the License.
 * You may obtain a copy of the License at
 *
 *     http://www.apache.org/licenses/LICENSE-2.0
 *
 * Unless required by applicable law or agreed to in writing, software
 * distributed under the License is distributed on an "AS IS" BASIS,
 * WITHOUT WARRANTIES OR CONDITIONS OF ANY KIND, either express or implied.
 * See the License for the specific language governing permissions and
 * limitations under the License.
 *
*/

#include "GzSceneManager.hh"

#include <ignition/common/Profiler.hh>
#include <ignition/gui/Application.hh>
#include <ignition/gui/GuiEvents.hh>
#include <ignition/gui/MainWindow.hh>
#include <ignition/plugin/Register.hh>
#include <ignition/rendering/RenderingIface.hh>
#include <ignition/rendering/Scene.hh>

#include "ignition/gazebo/EntityComponentManager.hh"
#include "ignition/gazebo/components/Name.hh"
#include "ignition/gazebo/components/World.hh"
#include "ignition/gazebo/gui/GuiEvents.hh"
#include "ignition/gazebo/rendering/RenderUtil.hh"

namespace ignition
{
namespace gazebo
{
inline namespace IGNITION_GAZEBO_VERSION_NAMESPACE {
  /// \brief Private data class for GzSceneManager
  class GzSceneManagerPrivate
  {
    /// \brief Update the 3D scene based on the latest state of the ECM.
    public: void OnRender();

    //// \brief Pointer to the rendering scene
    public: rendering::ScenePtr scene;

    /// \brief Rendering utility
    public: RenderUtil renderUtil;

    /// \brief List of new entities from a gui event
    public: std::set<Entity> newEntities;

    /// \brief List of removed entities from a gui event
    public: std::set<Entity> removedEntities;

    /// \brief Mutex to protect gui event and system upate call race conditions
    /// for newEntities and removedEntities
    public: std::mutex newRemovedEntityMutex;
  };
}
}
}

using namespace ignition;
using namespace gazebo;

/////////////////////////////////////////////////
GzSceneManager::GzSceneManager()
  : GuiSystem(), dataPtr(std::make_unique<GzSceneManagerPrivate>())
{
}

/////////////////////////////////////////////////
GzSceneManager::~GzSceneManager() = default;

/////////////////////////////////////////////////
void GzSceneManager::LoadConfig(const tinyxml2::XMLElement *)
{
  if (this->title.empty())
    this->title = "Scene Manager";

  ignition::gui::App()->findChild<
      ignition::gui::MainWindow *>()->installEventFilter(this);
}

//////////////////////////////////////////////////
void GzSceneManager::Update(const UpdateInfo &_info,
    EntityComponentManager &_ecm)
{
  IGN_PROFILE("GzSceneManager::Update");

  this->dataPtr->renderUtil.UpdateECM(_info, _ecm);

<<<<<<< HEAD
//  std::set<Entity> tmpNewEntities;
=======
>>>>>>> 9d3b499e
  std::lock_guard<std::mutex> lock(this->dataPtr->newRemovedEntityMutex);
  {
    this->dataPtr->renderUtil.CreateVisualsForEntities(_ecm,
        this->dataPtr->newEntities);
<<<<<<< HEAD
    // for (const auto &ent : this->dataPtr->newEntities)
    // {
    //   if (!_ecm.IsNewEntity(ent))
    //     _ecm.MarkEntityAsNew(ent, true);
    //   else
    //     tmpNewEntities.insert(ent);
    // }
=======
>>>>>>> 9d3b499e
    this->dataPtr->newEntities.clear();
  }

  this->dataPtr->renderUtil.UpdateFromECM(_info, _ecm);

//  for (const auto &ent : tmpNewEntities)
//  {
//    _ecm.MarkEntityAsNew(ent, false);
//  }

}

/////////////////////////////////////////////////
bool GzSceneManager::eventFilter(QObject *_obj, QEvent *_event)
{
  if (_event->type() == ignition::gui::events::Render::kType)
  {
    this->dataPtr->OnRender();
  }
  else if (_event->type() ==
           ignition::gazebo::gui::events::AddedRemovedEntities::kType)
  {
    std::lock_guard<std::mutex> lock(this->dataPtr->newRemovedEntityMutex);
    auto addedRemovedEvent =
        reinterpret_cast<gui::events::AddedRemovedEntities *>(_event);
    if (addedRemovedEvent)
    {
      for (auto entity : addedRemovedEvent->NewEntities())
        this->dataPtr->newEntities.insert(entity);

      for (auto entity : addedRemovedEvent->RemovedEntities())
        this->dataPtr->removedEntities.insert(entity);
    }
  }

  // Standard event processing
  return QObject::eventFilter(_obj, _event);
}

/////////////////////////////////////////////////
void GzSceneManagerPrivate::OnRender()
{
  if (nullptr == this->scene)
  {
    this->scene = rendering::sceneFromFirstRenderEngine();
    if (nullptr == this->scene)
      return;

    this->renderUtil.SetScene(this->scene);
  }

  this->renderUtil.Update();
}

// Register this plugin
IGNITION_ADD_PLUGIN(ignition::gazebo::GzSceneManager,
                    ignition::gui::Plugin)<|MERGE_RESOLUTION|>--- conflicted
+++ resolved
@@ -92,34 +92,14 @@
 
   this->dataPtr->renderUtil.UpdateECM(_info, _ecm);
 
-<<<<<<< HEAD
-//  std::set<Entity> tmpNewEntities;
-=======
->>>>>>> 9d3b499e
   std::lock_guard<std::mutex> lock(this->dataPtr->newRemovedEntityMutex);
   {
     this->dataPtr->renderUtil.CreateVisualsForEntities(_ecm,
         this->dataPtr->newEntities);
-<<<<<<< HEAD
-    // for (const auto &ent : this->dataPtr->newEntities)
-    // {
-    //   if (!_ecm.IsNewEntity(ent))
-    //     _ecm.MarkEntityAsNew(ent, true);
-    //   else
-    //     tmpNewEntities.insert(ent);
-    // }
-=======
->>>>>>> 9d3b499e
     this->dataPtr->newEntities.clear();
   }
 
   this->dataPtr->renderUtil.UpdateFromECM(_info, _ecm);
-
-//  for (const auto &ent : tmpNewEntities)
-//  {
-//    _ecm.MarkEntityAsNew(ent, false);
-//  }
-
 }
 
 /////////////////////////////////////////////////
