--- conflicted
+++ resolved
@@ -502,13 +502,11 @@
     /// \brief View collisions service
     public: std::string viewCollisionsService;
 
-<<<<<<< HEAD
+    /// \brief Text for popup error message
+    public: QString errorPopupText;
+
     /// \brief Camera view control service
     public: std::string cameraViewControlService;
-=======
-    /// \brief Text for popup error message
-    public: QString errorPopupText;
->>>>>>> 0c401c17
   };
 }
 }
