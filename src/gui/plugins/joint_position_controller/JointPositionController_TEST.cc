--- conflicted
+++ resolved
@@ -67,16 +67,9 @@
   app->AddPluginPath(std::string(PROJECT_BINARY_PATH) + "/lib");
 
   // Create GUI runner to handle gazebo::gui plugins
-<<<<<<< HEAD
-  // TODO(anyone) Remove deprecation guard once GuiRunner becomes private
-  IGN_UTILS_WARN_IGNORE__DEPRECATED_DECLARATION
   ignition::gazebo::EntityComponentManager ecm;
   ignition::gazebo::EventManager eventMgr;
   auto runner = new gazebo::GuiRunner("test", ecm, eventMgr, false);
-  IGN_UTILS_WARN_RESUME__DEPRECATED_DECLARATION
-=======
-  auto runner = new gazebo::GuiRunner("test");
->>>>>>> c5b16d2d
   runner->connect(app.get(), &gui::Application::PluginAdded,
                   runner, &gazebo::GuiRunner::OnPluginAdded);
   runner->setParent(gui::App());
@@ -151,16 +144,10 @@
   app->AddPluginPath(std::string(PROJECT_BINARY_PATH) + "/lib");
 
   // Create GUI runner to handle gazebo::gui plugins
-<<<<<<< HEAD
   // TODO(anyone) Remove deprecation guard once GuiRunner becomes private
-  IGN_UTILS_WARN_IGNORE__DEPRECATED_DECLARATION
   ignition::gazebo::EntityComponentManager ecm2;
   ignition::gazebo::EventManager eventMgr;
   auto runner = new gazebo::GuiRunner("test", ecm2, eventMgr, false);
-  IGN_UTILS_WARN_RESUME__DEPRECATED_DECLARATION
-=======
-  auto runner = new gazebo::GuiRunner("test");
->>>>>>> c5b16d2d
   runner->connect(app.get(), &gui::Application::PluginAdded,
                   runner, &gazebo::GuiRunner::OnPluginAdded);
   runner->setParent(gui::App());
@@ -236,4 +223,4 @@
 
   // Cleanup
   plugins.clear();
-}
+}