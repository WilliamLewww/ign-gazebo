/*
 * Copyright (C) 2020 Open Source Robotics Foundation
 *
 * Licensed under the Apache License, Version 2.0 (the "License");
 * you may not use this file except in compliance with the License.
 * You may obtain a copy of the License at
 *
 *     http://www.apache.org/licenses/LICENSE-2.0
 *
 * Unless required by applicable law or agreed to in writing, software
 * distributed under the License is distributed on an "AS IS" BASIS,
 * WITHOUT WARRANTIES OR CONDITIONS OF ANY KIND, either express or implied.
 * See the License for the specific language governing permissions and
 * limitations under the License.
 *
*/

#include <iostream>
#include <regex>

#include <sdf/Camera.hh>

#include <ignition/common/Console.hh>
#include <ignition/common/MeshManager.hh>
#include <ignition/common/Profiler.hh>
#include <ignition/gui/Application.hh>
#include <ignition/gui/MainWindow.hh>
#include <ignition/plugin/Register.hh>
#include <ignition/transport/Node.hh>

#include "ignition/gazebo/components/Actor.hh"
#include "ignition/gazebo/components/AngularAcceleration.hh"
#include "ignition/gazebo/components/AngularVelocity.hh"
#include "ignition/gazebo/components/Camera.hh"
#include "ignition/gazebo/components/CastShadows.hh"
#include "ignition/gazebo/components/ChildLinkName.hh"
#include "ignition/gazebo/components/Collision.hh"
#include "ignition/gazebo/components/Factory.hh"
#include "ignition/gazebo/components/Gravity.hh"
#include "ignition/gazebo/components/Joint.hh"
#include "ignition/gazebo/components/Level.hh"
#include "ignition/gazebo/components/Light.hh"
#include "ignition/gazebo/components/LightCmd.hh"
#include "ignition/gazebo/components/LightType.hh"
#include "ignition/gazebo/components/LinearAcceleration.hh"
#include "ignition/gazebo/components/LinearVelocity.hh"
#include "ignition/gazebo/components/LinearVelocitySeed.hh"
#include "ignition/gazebo/components/Link.hh"
#include "ignition/gazebo/components/MagneticField.hh"
#include "ignition/gazebo/components/Model.hh"
#include "ignition/gazebo/components/Name.hh"
#include "ignition/gazebo/components/ParentEntity.hh"
#include "ignition/gazebo/components/ParentLinkName.hh"
#include "ignition/gazebo/components/Performer.hh"
#include "ignition/gazebo/components/PerformerAffinity.hh"
#include "ignition/gazebo/components/Physics.hh"
#include "ignition/gazebo/components/PhysicsEnginePlugin.hh"
#include "ignition/gazebo/components/Pose.hh"
#include "ignition/gazebo/components/PoseCmd.hh"
#include "ignition/gazebo/components/RenderEngineGuiPlugin.hh"
#include "ignition/gazebo/components/RenderEngineServerPlugin.hh"
#include "ignition/gazebo/components/SelfCollide.hh"
#include "ignition/gazebo/components/Sensor.hh"
#include "ignition/gazebo/components/SourceFilePath.hh"
#include "ignition/gazebo/components/SphericalCoordinates.hh"
#include "ignition/gazebo/components/Static.hh"
#include "ignition/gazebo/components/Visual.hh"
#include "ignition/gazebo/components/WindMode.hh"
#include "ignition/gazebo/components/World.hh"
#include "ignition/gazebo/EntityComponentManager.hh"
#include "ignition/gazebo/gui/GuiEvents.hh"

#include "ComponentInspector.hh"

namespace ignition::gazebo
{
  class ComponentInspectorPrivate
  {
    /// \brief Model holding all the current components.
    public: ComponentsModel componentsModel;

    /// \brief Entity being inspected. Default to world.
    public: Entity entity{1};

    /// \brief World entity
    public: Entity worldEntity{kNullEntity};

    /// \brief Name of the world
    public: std::string worldName;

    /// \brief Entity name
    public: std::string entityName;

    /// \brief Entity type, such as 'world' or 'model'.
    public: QString type;

    /// \brief Nested model or not
    public: bool nestedModel = false;

    /// \brief Whether currently locked on a given entity
    public: bool locked{false};

    /// \brief Whether updates are currently paused.
    public: bool paused{true};

    /// \brief Transport node for making command requests
    public: transport::Node node;

    public: std::vector<
            std::function<void(EntityComponentManager &)>> updateCallbacks;
  };
}

using namespace ignition;
using namespace gazebo;

//////////////////////////////////////////////////
template<>
void ignition::gazebo::setData(QStandardItem *_item, const math::Pose3d &_data)
{
  if (nullptr == _item)
    return;

  _item->setData(QString("Pose3d"),
      ComponentsModel::RoleNames().key("dataType"));
  _item->setData(QList({
    QVariant(_data.Pos().X()),
    QVariant(_data.Pos().Y()),
    QVariant(_data.Pos().Z()),
    QVariant(_data.Rot().Roll()),
    QVariant(_data.Rot().Pitch()),
    QVariant(_data.Rot().Yaw())
  }), ComponentsModel::RoleNames().key("data"));
}

//////////////////////////////////////////////////
template<>
void ignition::gazebo::setData(QStandardItem *_item, const msgs::Light &_data)
{
  if (nullptr == _item)
    return;

  int lightType = -1;
  if (_data.type() == msgs::Light::POINT)
  {
    lightType = 0;
  }
  else if (_data.type() == msgs::Light::SPOT)
  {
    lightType = 1;
  }
  else if (_data.type() == msgs::Light::DIRECTIONAL)
  {
    lightType = 2;
  }

  _item->setData(QString("Light"),
      ComponentsModel::RoleNames().key("dataType"));
  _item->setData(QList({
    QVariant(_data.specular().r()),
    QVariant(_data.specular().g()),
    QVariant(_data.specular().b()),
    QVariant(_data.specular().a()),
    QVariant(_data.diffuse().r()),
    QVariant(_data.diffuse().g()),
    QVariant(_data.diffuse().b()),
    QVariant(_data.diffuse().a()),
    QVariant(_data.range()),
    QVariant(_data.attenuation_linear()),
    QVariant(_data.attenuation_constant()),
    QVariant(_data.attenuation_quadratic()),
    QVariant(_data.cast_shadows()),
    QVariant(_data.direction().x()),
    QVariant(_data.direction().y()),
    QVariant(_data.direction().z()),
    QVariant(_data.spot_inner_angle()),
    QVariant(_data.spot_outer_angle()),
    QVariant(_data.spot_falloff()),
    QVariant(_data.intensity()),
    QVariant(lightType)
  }), ComponentsModel::RoleNames().key("data"));
}

//////////////////////////////////////////////////
template<>
void ignition::gazebo::setData(QStandardItem *_item,
    const math::Vector3d &_data)
{
  if (nullptr == _item)
    return;

  _item->setData(QString("Vector3d"),
      ComponentsModel::RoleNames().key("dataType"));
  _item->setData(QList({
    QVariant(_data.X()),
    QVariant(_data.Y()),
    QVariant(_data.Z())
  }), ComponentsModel::RoleNames().key("data"));
}

//////////////////////////////////////////////////
template<>
void ignition::gazebo::setData(QStandardItem *_item, const std::string &_data)
{
  if (nullptr == _item)
    return;

  _item->setData(QString("String"),
      ComponentsModel::RoleNames().key("dataType"));
  _item->setData(QString::fromStdString(_data),
      ComponentsModel::RoleNames().key("data"));
}

//////////////////////////////////////////////////
template<>
void ignition::gazebo::setData(QStandardItem *_item,
    const std::ostringstream &_data)
{
  if (nullptr == _item)
    return;

  _item->setData(QString("Raw"),
      ComponentsModel::RoleNames().key("dataType"));
  _item->setData(QString::fromStdString(_data.str()),
      ComponentsModel::RoleNames().key("data"));
}

//////////////////////////////////////////////////
template<>
void ignition::gazebo::setData(QStandardItem *_item, const bool &_data)
{
  if (nullptr == _item)
    return;

  _item->setData(QString("Boolean"),
      ComponentsModel::RoleNames().key("dataType"));
  _item->setData(_data, ComponentsModel::RoleNames().key("data"));
}

//////////////////////////////////////////////////
template<>
void ignition::gazebo::setData(QStandardItem *_item, const int &_data)
{
  if (nullptr == _item)
    return;

  _item->setData(QString("Integer"),
      ComponentsModel::RoleNames().key("dataType"));
  _item->setData(_data, ComponentsModel::RoleNames().key("data"));
}

//////////////////////////////////////////////////
template<>
void ignition::gazebo::setData(QStandardItem *_item, const double &_data)
{
  if (nullptr == _item)
    return;

  _item->setData(QString("Float"),
      ComponentsModel::RoleNames().key("dataType"));
  _item->setData(_data, ComponentsModel::RoleNames().key("data"));
}

//////////////////////////////////////////////////
template<>
void ignition::gazebo::setData(QStandardItem *_item, const sdf::Physics &_data)
{
  if (nullptr == _item)
    return;

  _item->setData(QString("Physics"),
      ComponentsModel::RoleNames().key("dataType"));
  _item->setData(QList({
    QVariant(_data.MaxStepSize()),
    QVariant(_data.RealTimeFactor())
  }), ComponentsModel::RoleNames().key("data"));
}

//////////////////////////////////////////////////
template<>
void ignition::gazebo::setData(QStandardItem *_item,
    const math::SphericalCoordinates &_data)
{
  if (nullptr == _item)
    return;

  _item->setData(QString("SphericalCoordinates"),
      ComponentsModel::RoleNames().key("dataType"));
  _item->setData(QList({
    QVariant(QString::fromStdString(math::SphericalCoordinates::Convert(
        _data.Surface()))),
    QVariant(_data.LatitudeReference().Degree()),
    QVariant(_data.LongitudeReference().Degree()),
    QVariant(_data.ElevationReference()),
    QVariant(_data.HeadingOffset().Degree()),
  }), ComponentsModel::RoleNames().key("data"));
}

//////////////////////////////////////////////////
template<>
void ignition::gazebo::setData(QStandardItem *_item, const sdf::Sensor &_data)
{
  if (nullptr == _item)
    return;

  const sdf::Camera *cam = _data.CameraSensor();

  _item->setData(QString("Camera"),
      ComponentsModel::RoleNames().key("dataType"));
  _item->setData(QList({
    QVariant(cam->HorizontalFov().Degree()),
    QVariant(cam->ImageWidth()),
    QVariant(cam->ImageHeight()),
    QVariant(cam->NearClip()),
    QVariant(cam->FarClip()),
  }), ComponentsModel::RoleNames().key("data"));
}

//////////////////////////////////////////////////
void ignition::gazebo::setUnit(QStandardItem *_item, const std::string &_unit)
{
  if (nullptr == _item)
    return;

  _item->setData(QString::fromStdString(_unit),
      ComponentsModel::RoleNames().key("unit"));
}

/////////////////////////////////////////////////
std::string shortName(const std::string &_typeName)
{
  // Remove namespaces
  auto name = _typeName.substr(_typeName.rfind('.')+1);

  // Split CamelCase
  std::regex reg("(\\B[A-Z])");
  name = std::regex_replace(name, reg, " $1");

  return name;
}

/////////////////////////////////////////////////
ComponentsModel::ComponentsModel() : QStandardItemModel()
{
}

/////////////////////////////////////////////////
QStandardItem *ComponentsModel::AddComponentType(
    ignition::gazebo::ComponentTypeId _typeId)
{
  IGN_PROFILE_THREAD_NAME("Qt thread");
  IGN_PROFILE("ComponentsModel::AddComponentType");

  auto typeName = QString::fromStdString(
      components::Factory::Instance()->Name(_typeId));

  auto itemIt = this->items.find(_typeId);

  // Existing component item
  if (itemIt != this->items.end())
  {
    return itemIt->second;
  }

  // New component item
  auto item = new QStandardItem(typeName);
  item->setData(QString::fromStdString(shortName(
      typeName.toStdString())), this->roleNames().key("shortName"));
  item->setData(typeName, this->roleNames().key("typeName"));
  item->setData(QString::number(_typeId),
      this->roleNames().key("typeId"));

  this->invisibleRootItem()->appendRow(item);
  this->items[_typeId] = item;
  return item;
}

/////////////////////////////////////////////////
void ComponentsModel::RemoveComponentType(
      ignition::gazebo::ComponentTypeId _typeId)
{
  IGN_PROFILE_THREAD_NAME("Qt thread");
  IGN_PROFILE("ComponentsModel::RemoveComponentType");

  auto itemIt = this->items.find(_typeId);

  // Existing component item
  if (itemIt != this->items.end())
  {
    this->invisibleRootItem()->removeRow(itemIt->second->row());
    this->items.erase(_typeId);
  }
}

/////////////////////////////////////////////////
QHash<int, QByteArray> ComponentsModel::roleNames() const
{
  return ComponentsModel::RoleNames();
}

/////////////////////////////////////////////////
QHash<int, QByteArray> ComponentsModel::RoleNames()
{
  return {std::pair(100, "typeName"),
          std::pair(101, "typeId"),
          std::pair(102, "shortName"),
          std::pair(103, "dataType"),
          std::pair(104, "unit"),
          std::pair(105, "data"),
          std::pair(106, "entity")};
}

/////////////////////////////////////////////////
ComponentInspector::ComponentInspector()
  : GuiSystem(), dataPtr(std::make_unique<ComponentInspectorPrivate>())
{
  qRegisterMetaType<ignition::gazebo::ComponentTypeId>();
}

/////////////////////////////////////////////////
ComponentInspector::~ComponentInspector() = default;

/////////////////////////////////////////////////
void ComponentInspector::LoadConfig(const tinyxml2::XMLElement *)
{
  if (this->title.empty())
    this->title = "Component inspector";

  ignition::gui::App()->findChild<
      ignition::gui::MainWindow *>()->installEventFilter(this);

  // Connect model
  this->Context()->setContextProperty(
      "ComponentsModel", &this->dataPtr->componentsModel);
}

//////////////////////////////////////////////////
void ComponentInspector::Update(const UpdateInfo &_info,
    EntityComponentManager &_ecm)
{
  this->SetPaused(_info.paused);
  IGN_PROFILE("ComponentInspector::Update");

  auto componentTypes = _ecm.ComponentTypes(this->dataPtr->entity);

  // List all components
  for (const auto &typeId : componentTypes)
  {
    // Type components
    if (typeId == components::World::typeId)
    {
      this->dataPtr->worldEntity = this->dataPtr->entity;
      this->SetType("world");
      continue;
    }

    if (typeId == components::Model::typeId)
    {
      this->SetType("model");

      // check if entity is nested model
      auto parentComp = _ecm.Component<components::ParentEntity>(
           this->dataPtr->entity);
      if (parentComp)
      {
        auto modelComp = _ecm.Component<components::Model>(parentComp->Data());
        this->dataPtr->nestedModel = (modelComp);
      }
      this->NestedModelChanged();

      continue;
    }

    if (typeId == components::Link::typeId)
    {
      this->SetType("link");
      continue;
    }

    if (typeId == components::Collision::typeId)
    {
      this->SetType("collision");
      continue;
    }

    if (typeId == components::Visual::typeId)
    {
      this->SetType("visual");
      continue;
    }

    if (typeId == components::Sensor::typeId)
    {
      this->SetType("sensor");
      continue;
    }

    if (typeId == components::Joint::typeId)
    {
      this->SetType("joint");
      continue;
    }

    if (typeId == components::Performer::typeId)
    {
      this->SetType("performer");
      continue;
    }

    if (typeId == components::Level::typeId)
    {
      this->SetType("level");
      continue;
    }

    if (typeId == components::Actor::typeId)
    {
      this->SetType("actor");
      continue;
    }

    // Get component item
    QStandardItem *item;
    auto itemIt = this->dataPtr->componentsModel.items.find(typeId);
    if (itemIt != this->dataPtr->componentsModel.items.end())
    {
      item = itemIt->second;
    }
    // Add component to list
    else
    {
      item = this->dataPtr->componentsModel.AddComponentType(typeId);
    }

    item->setData(QString::number(this->dataPtr->entity),
                  ComponentsModel::RoleNames().key("entity"));

    if (nullptr == item)
    {
      ignerr << "Failed to get item for component type [" << typeId << "]"
             << std::endl;
      continue;
    }

    // Populate component-specific data
    if (typeId == components::AngularAcceleration::typeId)
    {
      auto comp = _ecm.Component<components::AngularAcceleration>(
          this->dataPtr->entity);
      if (comp)
      {
        setData(item, comp->Data());
        setUnit(item, "rad/s\u00B2");
      }
    }
    else if (typeId == components::AngularVelocity::typeId)
    {
      auto comp = _ecm.Component<components::AngularVelocity>(
          this->dataPtr->entity);
      if (comp)
      {
        setData(item, comp->Data());
        setUnit(item, "rad/s");
      }
    }
    else if (typeId == components::AnimationName::typeId)
    {
      auto comp = _ecm.Component<components::AnimationName>(
          this->dataPtr->entity);
      if (comp)
        setData(item, comp->Data());
    }
    else if (typeId == components::CastShadows::typeId)
    {
      auto comp = _ecm.Component<components::CastShadows>(
          this->dataPtr->entity);
      if (comp)
        setData(item, comp->Data());
    }
    else if (typeId == components::ChildLinkName::typeId)
    {
      auto comp = _ecm.Component<components::ChildLinkName>(
          this->dataPtr->entity);
      if (comp)
        setData(item, comp->Data());
    }
    else if (typeId == components::Gravity::typeId)
    {
      auto comp = _ecm.Component<components::Gravity>(this->dataPtr->entity);
      if (comp)
      {
        setData(item, comp->Data());
        setUnit(item, "m/s\u00B2");
      }
    }
    else if (typeId == components::LinearAcceleration::typeId)
    {
      auto comp = _ecm.Component<components::LinearAcceleration>(
          this->dataPtr->entity);
      if (comp)
      {
        setData(item, comp->Data());
        setUnit(item, "m/s\u00B2");
      }
    }
    else if (typeId == components::LinearVelocity::typeId)
    {
      auto comp = _ecm.Component<components::LinearVelocity>(
          this->dataPtr->entity);
      if (comp)
      {
        setData(item, comp->Data());
        setUnit(item, "m/s");
      }
    }
    else if (typeId == components::MagneticField::typeId)
    {
      auto comp = _ecm.Component<components::MagneticField>(
          this->dataPtr->entity);
      if (comp)
      {
        setData(item, comp->Data());
        setUnit(item, "T");
      }
    }
    else if (typeId == components::Name::typeId)
    {
      auto comp = _ecm.Component<components::Name>(this->dataPtr->entity);
      if (comp)
        setData(item, comp->Data());

      if (this->dataPtr->entity == this->dataPtr->worldEntity)
        this->dataPtr->worldName = comp->Data();
      this->dataPtr->entityName = comp->Data();
    }
    else if (typeId == components::LightType::typeId)
    {
      auto comp = _ecm.Component<components::LightType>(this->dataPtr->entity);
      if (comp)
        setData(item, comp->Data());
    }
    else if (typeId == components::ParentEntity::typeId)
    {
      auto comp = _ecm.Component<components::ParentEntity>(
          this->dataPtr->entity);
      if (comp)
        setData(item, comp->Data());
    }
    else if (typeId == components::ParentLinkName::typeId)
    {
      auto comp = _ecm.Component<components::ParentLinkName>(
          this->dataPtr->entity);
      if (comp)
        setData(item, comp->Data());
    }
    else if (typeId == components::PerformerAffinity::typeId)
    {
      auto comp = _ecm.Component<components::PerformerAffinity>(
          this->dataPtr->entity);
      if (comp)
        setData(item, comp->Data());
    }
    else if (typeId == components::Light::typeId)
    {
      this->SetType("light");
      auto comp = _ecm.Component<components::Light>(this->dataPtr->entity);
      if (comp)
      {
        msgs::Light lightMsgs = convert<msgs::Light>(comp->Data());
        setData(item, lightMsgs);
      }
    }
    else if (typeId == components::Physics::typeId)
    {
      auto comp = _ecm.Component<components::Physics>(this->dataPtr->entity);
      if (comp)
        setData(item, comp->Data());
    }
    else if (typeId == components::PhysicsCollisionDetector::typeId)
    {
      auto comp = _ecm.Component<components::PhysicsCollisionDetector>(
          this->dataPtr->entity);
      if (comp)
        setData(item, comp->Data());
    }
    else if (typeId == components::PhysicsSolver::typeId)
    {
      auto comp = _ecm.Component<components::PhysicsSolver>(
          this->dataPtr->entity);
      if (comp)
        setData(item, comp->Data());
    }
    else if (typeId == components::Pose::typeId)
    {
      auto comp = _ecm.Component<components::Pose>(this->dataPtr->entity);
      if (comp)
        setData(item, comp->Data());
    }
    else if (typeId == components::RenderEngineGuiPlugin::typeId)
    {
      auto comp = _ecm.Component<components::RenderEngineGuiPlugin>(
          this->dataPtr->entity);
      if (comp)
        setData(item, comp->Data());
    }
    else if (typeId == components::RenderEngineServerPlugin::typeId)
    {
      auto comp = _ecm.Component<components::RenderEngineServerPlugin>(
          this->dataPtr->entity);
      if (comp)
        setData(item, comp->Data());
    }
    else if (typeId == components::Static::typeId)
    {
      auto comp = _ecm.Component<components::Static>(this->dataPtr->entity);
      if (comp)
        setData(item, comp->Data());
    }
    else if (typeId == components::SelfCollide::typeId)
    {
      auto comp =
          _ecm.Component<components::SelfCollide>(this->dataPtr->entity);
      if (comp)
        setData(item, comp->Data());
    }
    else if (typeId == components::SensorTopic::typeId)
    {
      auto comp =
          _ecm.Component<components::SensorTopic>(this->dataPtr->entity);
      if (comp)
        setData(item, comp->Data());
    }
    else if (typeId == components::SourceFilePath::typeId)
    {
      auto comp =
          _ecm.Component<components::SourceFilePath>(this->dataPtr->entity);
      if (comp)
        setData(item, comp->Data());
    }
    else if (typeId == components::SphericalCoordinates::typeId)
    {
      auto comp = _ecm.Component<components::SphericalCoordinates>(
          this->dataPtr->entity);
      if (comp)
        setData(item, comp->Data());
    }
    else if (typeId == components::WindMode::typeId)
    {
      auto comp = _ecm.Component<components::WindMode>(this->dataPtr->entity);
      if (comp)
        setData(item, comp->Data());
    }
    else if (typeId == components::WorldAngularAcceleration::typeId)
    {
      auto comp = _ecm.Component<components::WorldAngularAcceleration>(
          this->dataPtr->entity);
      if (comp)
      {
        setData(item, comp->Data());
        setUnit(item, "rad/s\u00B2");
      }
    }
    else if (typeId == components::WorldLinearVelocity::typeId)
    {
      auto comp = _ecm.Component<components::WorldLinearVelocity>(
          this->dataPtr->entity);
      if (comp)
      {
        setData(item, comp->Data());
        setUnit(item, "m/s");
      }
    }
    else if (typeId == components::WorldLinearVelocitySeed::typeId)
    {
      auto comp = _ecm.Component<components::WorldLinearVelocitySeed>(
          this->dataPtr->entity);
      if (comp)
      {
        setData(item, comp->Data());
        setUnit(item, "m/s");
      }
    }
    else if (typeId == components::WorldPose::typeId)
    {
      auto comp = _ecm.Component<components::WorldPose>(this->dataPtr->entity);
      if (comp)
        setData(item, comp->Data());
    }
    else if (typeId == components::WorldPoseCmd::typeId)
    {
      auto comp = _ecm.Component<components::WorldPoseCmd>(
          this->dataPtr->entity);
      if (comp)
        setData(item, comp->Data());
    }
    else if (typeId == components::Camera::typeId)
    {
      auto comp = _ecm.Component<components::Camera>(this->dataPtr->entity);
      if (comp)
        setData(item, comp->Data());
    }
  }

  // Remove components no longer present
  for (auto itemIt : this->dataPtr->componentsModel.items)
  {
    auto typeId = itemIt.first;
    if (componentTypes.find(typeId) == componentTypes.end())
    {
      QMetaObject::invokeMethod(&this->dataPtr->componentsModel,
          "RemoveComponentType",
          Qt::QueuedConnection,
          Q_ARG(ignition::gazebo::ComponentTypeId, typeId));
    }
  }

  for (auto cb : this->dataPtr->updateCallbacks)
    cb(_ecm);
  this->dataPtr->updateCallbacks.clear();
}

/////////////////////////////////////////////////
bool ComponentInspector::eventFilter(QObject *_obj, QEvent *_event)
{
  if (!this->dataPtr->locked)
  {
    if (_event->type() == gazebo::gui::events::EntitiesSelected::kType)
    {
      auto event = reinterpret_cast<gui::events::EntitiesSelected *>(_event);
      if (event && !event->Data().empty())
      {
        this->SetEntity(*event->Data().begin());
      }
    }

    if (_event->type() == gazebo::gui::events::DeselectAllEntities::kType)
    {
      auto event = reinterpret_cast<gui::events::DeselectAllEntities *>(
          _event);
      if (event)
      {
        this->SetEntity(kNullEntity);
      }
    }
  }

  // Standard event processing
  return QObject::eventFilter(_obj, _event);
}

/////////////////////////////////////////////////
int ComponentInspector::Entity() const
{
  return this->dataPtr->entity;
}

/////////////////////////////////////////////////
void ComponentInspector::SetEntity(const int &_entity)
{
  // If nothing is selected, display world properties
  if (_entity == kNullEntity)
  {
    this->dataPtr->entity = this->dataPtr->worldEntity;
  }
  else
  {
    this->dataPtr->entity = _entity;
  }
  this->EntityChanged();
}

/////////////////////////////////////////////////
QString ComponentInspector::Type() const
{
  return this->dataPtr->type;
}

/////////////////////////////////////////////////
void ComponentInspector::SetType(const QString &_type)
{
  this->dataPtr->type = _type;
  this->TypeChanged();
}

/////////////////////////////////////////////////
bool ComponentInspector::Locked() const
{
  return this->dataPtr->locked;
}

/////////////////////////////////////////////////
void ComponentInspector::SetLocked(bool _locked)
{
  this->dataPtr->locked = _locked;
  this->LockedChanged();
}

/////////////////////////////////////////////////
bool ComponentInspector::Paused() const
{
  return this->dataPtr->paused;
}

/////////////////////////////////////////////////
void ComponentInspector::SetPaused(bool _paused)
{
  if (this->dataPtr->paused != _paused)
  {
    this->dataPtr->paused = _paused;
    this->PausedChanged();
  }
}

/////////////////////////////////////////////////
void ComponentInspector::OnCameraUpdate(
    double _hfov, int _imageWidth, int _imageHeight, double _nearClip,
    double _farClip)
{
  std::function<void(EntityComponentManager &)> cb =
      [=](EntityComponentManager &_ecm)
  {
    auto comp = _ecm.Component<components::Camera>(this->dataPtr->entity);
    if (comp)
    {
      sdf::Camera *cam = comp->Data().CameraSensor();
      if (cam)
      {
        cam->SetHorizontalFov(math::Angle(IGN_DTOR(_hfov)));
        cam->SetImageWidth(_imageWidth);
        cam->SetImageHeight(_imageHeight);
        cam->SetNearClip(_nearClip);
        cam->SetFarClip(_farClip);
      }
      else
        ignerr << "Unable to get the camera data.\n";
    }
    else
    {
      ignerr << "Unable to get the camera data.\n";
    }
  };
  this->dataPtr->updateCallbacks.push_back(cb);
}

/////////////////////////////////////////////////
void ComponentInspector::OnPose(double _x, double _y, double _z, double _roll,
    double _pitch, double _yaw)
{
  std::cout << "OnPose\n\n";
  std::function<void(EntityComponentManager &)> cb =
      [=](EntityComponentManager &_ecm)
  {
    auto comp = _ecm.Component<components::Pose>(this->dataPtr->entity);
    if (comp)
    {
      comp->Data().Set(_x, _y, _z, _roll, _pitch, _yaw);
    }
    else
    {
      ignerr << "Unable to set the pose of entity["
        << this->dataPtr->entity << "]\n";
    }
  };
  this->dataPtr->updateCallbacks.push_back(cb);

//  std::function<void(const ignition::msgs::Boolean &, const bool)> cb =
//      [](const ignition::msgs::Boolean &/*_rep*/, const bool _result)
//  {
//    if (!_result)
//        ignerr << "Error setting pose" << std::endl;
//  };
//
//  ignition::msgs::Pose req;
//  req.set_id(this->dataPtr->entity);
//  msgs::Set(req.mutable_position(), math::Vector3d(_x, _y, _z));
//  msgs::Set(req.mutable_orientation(), math::Quaterniond(_roll, _pitch, _yaw));
//  auto poseCmdService = "/world/" + this->dataPtr->worldName
//      + "/set_pose";
//  this->dataPtr->node.Request(poseCmdService, req, cb);
}

/////////////////////////////////////////////////
void ComponentInspector::OnLight(
  double _rSpecular, double _gSpecular, double _bSpecular, double _aSpecular,
  double _rDiffuse, double _gDiffuse, double _bDiffuse, double _aDiffuse,
  double _attRange, double _attLinear, double _attConstant,
  double _attQuadratic, bool _castShadows, double _directionX,
  double _directionY, double _directionZ, double _innerAngle,
  double _outerAngle, double _falloff, double _intensity, int _type)
{
  std::function<void(const ignition::msgs::Boolean &, const bool)> cb =
      [](const ignition::msgs::Boolean &/*_rep*/, const bool _result)
  {
    if (!_result)
      ignerr << "Error setting light configuration" << std::endl;
  };

  ignition::msgs::Light req;
  req.set_name(this->dataPtr->entityName);
  req.set_id(this->dataPtr->entity);
  ignition::msgs::Set(req.mutable_diffuse(),
    ignition::math::Color(_rDiffuse, _gDiffuse, _bDiffuse, _aDiffuse));
  ignition::msgs::Set(req.mutable_specular(),
    ignition::math::Color(_rSpecular, _gSpecular, _bSpecular, _aSpecular));
  req.set_range(_attRange);
  req.set_attenuation_linear(_attLinear);
  req.set_attenuation_constant(_attConstant);
  req.set_attenuation_quadratic(_attQuadratic);
  req.set_cast_shadows(_castShadows);
  req.set_intensity(_intensity);
  if (_type == 0)
    req.set_type(ignition::msgs::Light::POINT);
  else if (_type == 1)
    req.set_type(ignition::msgs::Light::SPOT);
  else
    req.set_type(ignition::msgs::Light::DIRECTIONAL);

  if (_type == 1)  // sdf::LightType::SPOT
  {
    req.set_spot_inner_angle(_innerAngle);
    req.set_spot_outer_angle(_outerAngle);
    req.set_spot_falloff(_falloff);
  }

  // if sdf::LightType::SPOT || sdf::LightType::DIRECTIONAL
  if (_type == 1 || _type == 2)
  {
    ignition::msgs::Set(req.mutable_direction(),
      ignition::math::Vector3d(_directionX, _directionY, _directionZ));
  }

  auto lightConfigService = "/world/" + this->dataPtr->worldName +
    "/light_config";
  lightConfigService = transport::TopicUtils::AsValidTopic(lightConfigService);
  if (lightConfigService.empty())
  {
    ignerr << "Invalid light command service topic provided" << std::endl;
    return;
  }
  this->dataPtr->node.Request(lightConfigService, req, cb);
}

/////////////////////////////////////////////////
void ComponentInspector::OnPhysics(double _stepSize, double _realTimeFactor)
{
  std::function<void(const ignition::msgs::Boolean &, const bool)> cb =
      [](const ignition::msgs::Boolean &/*_rep*/, const bool _result)
  {
    if (!_result)
        ignerr << "Error setting physics parameters" << std::endl;
  };

  ignition::msgs::Physics req;
  req.set_max_step_size(_stepSize);
  req.set_real_time_factor(_realTimeFactor);
  auto physicsCmdService = "/world/" + this->dataPtr->worldName
      + "/set_physics";
  physicsCmdService = transport::TopicUtils::AsValidTopic(physicsCmdService);
  if (physicsCmdService.empty())
  {
    ignerr << "Invalid physics command service topic provided" << std::endl;
    return;
  }
  this->dataPtr->node.Request(physicsCmdService, req, cb);
}

/////////////////////////////////////////////////
void ComponentInspector::OnSphericalCoordinates(QString _surface,
    double _latitude, double _longitude, double _elevation,
    double _heading)
{
  if (_surface != QString("EARTH_WGS84"))
  {
    ignerr << "Surface [" << _surface.toStdString() << "] not supported."
           << std::endl;
    return;
  }

  std::function<void(const msgs::Boolean &, const bool)> cb =
      [](const msgs::Boolean &/*_rep*/, const bool _result)
  {
    if (!_result)
      ignerr << "Error setting spherical coordinates." << std::endl;
  };

  msgs::SphericalCoordinates req;
  req.set_surface_model(msgs::SphericalCoordinates::EARTH_WGS84);
  req.set_latitude_deg(_latitude);
  req.set_longitude_deg(_longitude);
  req.set_elevation(_elevation);
  req.set_heading_deg(_heading);

  auto sphericalCoordsCmdService = "/world/" + this->dataPtr->worldName
      + "/set_spherical_coordinates";
  sphericalCoordsCmdService =
      transport::TopicUtils::AsValidTopic(sphericalCoordsCmdService);
  if (sphericalCoordsCmdService.empty())
  {
    ignerr << "Invalid spherical coordinates service" << std::endl;
    return;
  }
  this->dataPtr->node.Request(sphericalCoordsCmdService, req, cb);
}

/////////////////////////////////////////////////
bool ComponentInspector::NestedModel() const
{
  return this->dataPtr->nestedModel;
}

/////////////////////////////////////////////////
void ComponentInspector::OnAddEntity(const QString &_entity,
    const QString &_type)
{
  std::cout << "Entity[" << _entity.toStdString() << "] Type[" << _type.toStdString() << "] Name[" << this->dataPtr->entityName.c_str() << "]\n";
  // currently just assumes parent is the model
  // todo(anyone) support adding visuals / collisions / sensors to links
  ignition::gazebo::gui::events::ModelEditorAddEntity addEntityEvent(
<<<<<<< HEAD
      _entity, _type, this->dataPtr->entity);
=======
      _entity, _type, this->dataPtr->entity, QString(""));
>>>>>>> 3a3a011d
  ignition::gui::App()->sendEvent(
      ignition::gui::App()->findChild<ignition::gui::MainWindow *>(),
      &addEntityEvent);
}

/////////////////////////////////////////////////
void ComponentInspector::OnLoadMesh(const QString &_entity,
    const QString &_type, const QString &_mesh)
{
  std::string meshStr = _mesh.toStdString();
  if (QUrl(_mesh).isLocalFile())
  {
    // mesh to sdf model
    common::rtrim(meshStr);

    if (!common::MeshManager::Instance()->IsValidFilename(meshStr))
    {
      QString errTxt = QString::fromStdString("Invalid URI: " + meshStr +
        "\nOnly mesh file types DAE, OBJ, and STL are supported.");
      return;
    }

    ignition::gazebo::gui::events::ModelEditorAddEntity addEntityEvent(
        _entity, _type, this->dataPtr->entity, QString(meshStr.c_str()));
    ignition::gui::App()->sendEvent(
        ignition::gui::App()->findChild<ignition::gui::MainWindow *>(),
        &addEntityEvent);
  }
}

// Register this plugin
IGNITION_ADD_PLUGIN(ignition::gazebo::ComponentInspector,
                    ignition::gui::Plugin)<|MERGE_RESOLUTION|>--- conflicted
+++ resolved
@@ -17,9 +17,6 @@
 
 #include <iostream>
 #include <regex>
-
-#include <sdf/Camera.hh>
-
 #include <ignition/common/Console.hh>
 #include <ignition/common/MeshManager.hh>
 #include <ignition/common/Profiler.hh>
@@ -1112,15 +1109,10 @@
 void ComponentInspector::OnAddEntity(const QString &_entity,
     const QString &_type)
 {
-  std::cout << "Entity[" << _entity.toStdString() << "] Type[" << _type.toStdString() << "] Name[" << this->dataPtr->entityName.c_str() << "]\n";
   // currently just assumes parent is the model
   // todo(anyone) support adding visuals / collisions / sensors to links
   ignition::gazebo::gui::events::ModelEditorAddEntity addEntityEvent(
-<<<<<<< HEAD
-      _entity, _type, this->dataPtr->entity);
-=======
       _entity, _type, this->dataPtr->entity, QString(""));
->>>>>>> 3a3a011d
   ignition::gui::App()->sendEvent(
       ignition::gui::App()->findChild<ignition::gui::MainWindow *>(),
       &addEntityEvent);
