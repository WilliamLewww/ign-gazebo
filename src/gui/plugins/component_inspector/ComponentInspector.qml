/*
 * Copyright (C) 2019 Open Source Robotics Foundation
 *
 * Licensed under the Apache License, Version 2.0 (the "License");
 * you may not use this file except in compliance with the License.
 * You may obtain a copy of the License at
 *
 *     http://www.apache.org/licenses/LICENSE-2.0
 *
 * Unless required by applicable law or agreed to in writing, software
 * distributed under the License is distributed on an "AS IS" BASIS,
 * WITHOUT WARRANTIES OR CONDITIONS OF ANY KIND, either express or implied.
 * See the License for the specific language governing permissions and
 * limitations under the License.
 *
*/
import QtQuick 2.9
import QtQuick.Controls 1.4
import QtQuick.Controls 2.2
import QtQuick.Controls.Material 2.1
import QtQuick.Layouts 1.3
import QtQuick.Controls.Styles 1.4
import IgnGazebo 1.0 as IgnGazebo


Rectangle {
  id: componentInspector
  color: lightGrey
  Layout.minimumWidth: 400
  Layout.minimumHeight: 375
  anchors.fill: parent

  /**
   * Time delay for tooltip to show, in ms
   */
  property int tooltipDelay: 500

  /**
   * Height of each item in pixels
   */
  property int itemHeight: 30

  /**
   * Entity type
   */
  property string entityType: ComponentInspector.type

  /**
   * Get if entity is nested model or not
   */
  property bool nestedModel : ComponentInspector.nestedModel

  /**
   * Get if simulation is paused or not
   */
  property bool paused : ComponentInspector.paused


  /**
   * Light grey according to theme
   */
  property color lightGrey: (Material.theme == Material.Light) ?
    Material.color(Material.Grey, Material.Shade100) :
    Material.color(Material.Grey, Material.Shade800)

  /**
   * Dark grey according to theme
   */
  property color darkGrey: (Material.theme == Material.Light) ?
    Material.color(Material.Grey, Material.Shade200) :
    Material.color(Material.Grey, Material.Shade900)

  /**
   * Highlight color
   */
  property color highlightColor: Qt.rgba(
    Material.accent.r,
    Material.accent.g,
    Material.accent.b, 0.3)

  function delegateQml(_model) {
    if (_model === null || _model.dataType == undefined)
      return 'NoData.qml'

    return _model.dataType + '.qml'
  }

  // Get number of decimal digits based on a widget's width
  function getDecimals(_width) {
    if (_width <= 80)
      return 2;
    else if (_width <= 100)
      return 4;
    return 6;
  }

  /**
   * Forward camera changes to C++
   */
  function onCameraUpdate(_hfov, _width, _height, _near, _far) {
    ComponentInspector.OnCameraUpdate(_hfov, _width, _height, _near, _far)
  }

  /**
   * Forward pose changes to C++
   */
  function onPose(_x, _y, _z, _roll, _pitch, _yaw) {
    ComponentInspector.OnPose(_x, _y, _z, _roll, _pitch, _yaw)
  }

  /**
   * Forward light changes to C++
   */
  function onLight(_rSpecular, _gSpecular, _bSpecular, _aSpecular,
                   _rDiffuse, _gDiffuse, _bDiffuse, _aDiffuse,
                   _attRange, _attLinear, _attConstant, _attQuadratic,
                   _castShadows, _directionX, _directionY, _directionZ,
                   _innerAngle, _outerAngle, _falloff, _intensity, _type) {
    ComponentInspector.OnLight(_rSpecular, _gSpecular, _bSpecular, _aSpecular,
                               _rDiffuse, _gDiffuse, _bDiffuse, _aDiffuse,
                               _attRange, _attLinear, _attConstant, _attQuadratic,
                               _castShadows, _directionX, _directionY, _directionZ,
                               _innerAngle, _outerAngle, _falloff, _intensity, _type)
  }

  /*
   * Forward physics changes to C++
   */
  function onPhysics(_stepSize, _realTimeFactor) {
    ComponentInspector.OnPhysics(_stepSize, _realTimeFactor)
  }

  /*
   * Forward spherical coordinate changes to C++
   */
  function onSphericalCoordinates(_surface, _lat, _lon, _elevation, _heading) {
    ComponentInspector.OnSphericalCoordinates(_surface, _lat, _lon, _elevation,
        _heading);
  }

  Rectangle {
    id: header
    height: lockButton.height
    anchors.top: parent.top
    anchors.left: parent.left
    anchors.right: parent.right
    width: parent.width
    color: darkGrey

    RowLayout {
      anchors.fill: parent
      spacing: 0

      IgnGazebo.TypeIcon {
        id: icon
        height: lockButton.height * 0.8
        width: lockButton.height * 0.8
        entityType: ComponentInspector.type
      }

      Label {
        text: ComponentInspector.type
        font.capitalization: Font.Capitalize
        color: Material.theme == Material.Light ? "#444444" : "#cccccc"
        font.pointSize: 12
        padding: 3
      }

      Item {
        height: entityLabel.height
        Layout.fillWidth: true
      }

      ToolButton {
        id: lockButton
        checkable: true
        checked: false
        text: "Lock entity"
        contentItem: Image {
          fillMode: Image.Pad
          horizontalAlignment: Image.AlignHCenter
          verticalAlignment: Image.AlignVCenter
          source: lockButton.checked ? "qrc:/Gazebo/images/lock.svg" :
                                       "qrc:/Gazebo/images/unlock.svg"
          sourceSize.width: 18;
          sourceSize.height: 18;
        }
        ToolTip.text: lockButton.checked ? "Unlock entity" : "Lock entity"
        ToolTip.visible: hovered
        ToolTip.delay: Qt.styleHints.mousePressAndHoldInterval
        onToggled: {
          ComponentInspector.locked = lockButton.checked
        }
      }

      ToolButton {
        id: pauseButton
        checkable: true
        checked: false
        text: pauseButton.checked ? "\u25B6" : "\u275A\u275A"
        contentItem: Text {
          text: pauseButton.text
          color: "#b5b5b5"
          horizontalAlignment: Text.AlignHCenter
          verticalAlignment: Text.AlignVCenter
        }
        ToolTip.text: pauseButton.checked ? "Resume updates" : "Pause updates"
        ToolTip.visible: hovered
        ToolTip.delay: Qt.styleHints.mousePressAndHoldInterval
        onToggled: {
          ComponentInspector.paused = pauseButton.checked
        }
      }

      ToolButton {
<<<<<<< HEAD
        id: addLinkButton
=======
        id: addButton
>>>>>>> 9d3b499e
        checkable: false
        text: "Add entity"
        visible: entityType == "model"
        contentItem: Image {
          fillMode: Image.Pad
          horizontalAlignment: Image.AlignHCenter
          verticalAlignment: Image.AlignVCenter
          source: "qrc:/Gazebo/images/plus.png"
          sourceSize.width: 18;
          sourceSize.height: 18;
        }
        ToolTip.text: "Add entity"
        ToolTip.visible: hovered
        ToolTip.delay: Qt.styleHints.mousePressAndHoldInterval
        onClicked: {
          addLinkMenu.open()
        }
      }

<<<<<<< HEAD
      ToolButton {
        id: addSensorButton
        checkable: false
        text: "Add sensor"
        visible: entityType == "link"
        contentItem: Image {
          fillMode: Image.Pad
          horizontalAlignment: Image.AlignHCenter
          verticalAlignment: Image.AlignVCenter
          source: "qrc:/Gazebo/images/plus.png"
          sourceSize.width: 18;
          sourceSize.height: 18;
        }
        ToolTip.text: "Add sensor"
        ToolTip.visible: hovered
        ToolTip.delay: Qt.styleHints.mousePressAndHoldInterval
        onClicked: {
          addSensorMenu.open()
        }
      }
=======
>>>>>>> 9d3b499e
      Label {
        id: entityLabel
        text: 'Entity ' + ComponentInspector.entity
        Layout.minimumWidth: 80
        color: Material.theme == Material.Light ? "#444444" : "#cccccc"
        font.pointSize: 12
        padding: 5
      }
    }
  }

  ListModel {
    id: linkItems
    ListElement {
      text: "Box"
      type: "Link"
    }
    ListElement {
      text: "Cylinder"
      type: "Link"
    }
    ListElement {
      text: "Empty"
      type: "Link"
    }
    ListElement {
<<<<<<< HEAD
      text: "Mesh"
      type: "Link"
    }
    ListElement {
      text: "Sphere"
=======
      text: "Sphere"
      type: "Link"
    }
    ListElement {
      text: "Capsule"
      type: "Link"
    }
    ListElement {
      text: "Ellipsoid"
>>>>>>> 9d3b499e
      type: "Link"
    }
    ListElement {
      text: "Directional"
      type: "Light"
    }
    ListElement {
      text: "Spot"
      type: "Light"
    }
    ListElement {
      text: "Point"
      type: "Light"
    }
<<<<<<< HEAD
    ListElement {
      text: "Ball"
      type: "Joint"
    }
    ListElement {
      text: "Continuous"
      type: "Joint"
    }
    ListElement {
      text: "Fixed"
      type: "Joint"
    }
     ListElement {
      text: "Prismatic"
      type: "Joint"
    }
    ListElement {
      text: "Revolute"
      type: "Joint"
    }
     ListElement {
      text: "Universal"
      type: "Joint"
    }
  }

=======

    // \todo Uncomment the following items once they are supported
    // ListElement {
    //   text: "Mesh"
    //   type: "Link"
    // }
    // ListElement {
    //   text: "Ball"
    //   type: "Joint"
    // }
    // ListElement {
    //   text: "Continuous"
    //   type: "Joint"
    // }
    // ListElement {
    //   text: "Fixed"
    //   type: "Joint"
    // }
    //  ListElement {
    //   text: "Prismatic"
    //   type: "Joint"
    // }
    // ListElement {
    //   text: "Revolute"
    //   type: "Joint"
    // }
    //  ListElement {
    //   text: "Universal"
    //   type: "Joint"
    // }
  }
>>>>>>> 9d3b499e
  // The delegate for each section header
  Component {
    id: sectionHeading
    Rectangle {
      height: childrenRect.height

      Text {
          text: section
          font.pointSize: 10
          padding: 5
      }
    }
  }

  Menu {
    id: addLinkMenu
    ListView {
      id: addLinkMenuListView
      height: addLinkMenu.height
      delegate: ItemDelegate {
        width: parent.width
        text: model.text
        highlighted: ListView.isCurrentItem
        onClicked: {
          ComponentInspector.OnAddEntity(model.text, "link");
          addLinkMenu.close()
        }
      }
      model: linkItems
      section.property: "type"
      section.criteria: ViewSection.FullString
      section.delegate: sectionHeading
    }
<<<<<<< HEAD
    // MenuItem { text: "Box" onTriggered: {} }
  }

  Menu {
    id: addSensorMenu
    MenuItem {
      id: airPressure
      text: "Air pressure"
      onTriggered: {
        addSensorMenu.close()
        ComponentInspector.OnAddEntity(contact.text, "sensor");
      }
    }

    MenuItem {
      id: altimeter
      text: "Altimeter"
      onTriggered: {
        addSensorMenu.close()
        ComponentInspector.OnAddEntity(altimeter.text, "sensor");
      }
    }

    MenuItem {
      id: cameraSensorMenu
      text: "Camera >"
      MouseArea {
        id: viewSubCameraArea
        anchors.fill: parent
        hoverEnabled: true
        onEntered: secondCameraMenu.open()
      }
    }

    MenuItem {
      id: contact
      text: "Contact"
      onTriggered: {
        addSensorMenu.close()
        ComponentInspector.OnAddEntity(contact.text, "sensor");
      }
    }

    MenuItem {
      id: forceTorque
      text: "Force torque"
      onTriggered: {
        addSensorMenu.close()
        ComponentInspector.OnAddEntity(forceTorque.text, "sensor");
      }
    }

    MenuItem {
      id: gps
      text: "GPS"
      onTriggered: {
        addSensorMenu.close()
        ComponentInspector.OnAddEntity(gps.text, "sensor");
      }
    }

    MenuItem {
      id: imu
      text: "IMU"
      onTriggered: {
        addSensorMenu.close()
        ComponentInspector.OnAddEntity(imu.text, "sensor");
      }
    }

    MenuItem {
      id: lidar
      text: "Lidar"
    }

    MenuItem {
      id: magnetometer
      text: "magnetometer"
      onTriggered: {
        addSensorMenu.close()
        ComponentInspector.OnAddEntity(magnetometer.text, "sensor");
      }
    }
  }

  Menu {
    id: secondCameraMenu
    x: addSensorMenu.x + addSensorMenu.width
    y: addSensorMenu.y + cameraSensorMenu.y
    MenuItem {
      id: depth
      text: "Depth"
    }
    MenuItem {
      id: logical
      text: "Logical"
    }
    MenuItem {
      id: monocular
      text: "Monocular"
    }
    MenuItem {
      id: multicamera
      text: "Multicamera"
    }
    MenuItem {
      id: rgbd
      text: "RGBD"
    }
    MenuItem {
      id: thermal
      text: "Thermal"
    }
  }
=======
  }

>>>>>>> 9d3b499e

  ListView {
    anchors.top: header.bottom
    anchors.bottom: parent.bottom
    anchors.left: parent.left
    anchors.right: parent.right
    model: {
      try {
        return ComponentsModel;
      }
      catch (e) {
        // The QML is loaded before we set the context property
        return null
      }
    }
    spacing: 5

    delegate: Loader {
      id: loader
      source: delegateQml(model)
    }
  }
}<|MERGE_RESOLUTION|>--- conflicted
+++ resolved
@@ -213,11 +213,7 @@
       }
 
       ToolButton {
-<<<<<<< HEAD
         id: addLinkButton
-=======
-        id: addButton
->>>>>>> 9d3b499e
         checkable: false
         text: "Add entity"
         visible: entityType == "model"
@@ -237,7 +233,6 @@
         }
       }
 
-<<<<<<< HEAD
       ToolButton {
         id: addSensorButton
         checkable: false
@@ -258,8 +253,6 @@
           addSensorMenu.open()
         }
       }
-=======
->>>>>>> 9d3b499e
       Label {
         id: entityLabel
         text: 'Entity ' + ComponentInspector.entity
@@ -286,13 +279,6 @@
       type: "Link"
     }
     ListElement {
-<<<<<<< HEAD
-      text: "Mesh"
-      type: "Link"
-    }
-    ListElement {
-      text: "Sphere"
-=======
       text: "Sphere"
       type: "Link"
     }
@@ -302,7 +288,6 @@
     }
     ListElement {
       text: "Ellipsoid"
->>>>>>> 9d3b499e
       type: "Link"
     }
     ListElement {
@@ -317,34 +302,6 @@
       text: "Point"
       type: "Light"
     }
-<<<<<<< HEAD
-    ListElement {
-      text: "Ball"
-      type: "Joint"
-    }
-    ListElement {
-      text: "Continuous"
-      type: "Joint"
-    }
-    ListElement {
-      text: "Fixed"
-      type: "Joint"
-    }
-     ListElement {
-      text: "Prismatic"
-      type: "Joint"
-    }
-    ListElement {
-      text: "Revolute"
-      type: "Joint"
-    }
-     ListElement {
-      text: "Universal"
-      type: "Joint"
-    }
-  }
-
-=======
 
     // \todo Uncomment the following items once they are supported
     // ListElement {
@@ -376,7 +333,7 @@
     //   type: "Joint"
     // }
   }
->>>>>>> 9d3b499e
+
   // The delegate for each section header
   Component {
     id: sectionHeading
@@ -410,8 +367,6 @@
       section.criteria: ViewSection.FullString
       section.delegate: sectionHeading
     }
-<<<<<<< HEAD
-    // MenuItem { text: "Box" onTriggered: {} }
   }
 
   Menu {
@@ -525,10 +480,6 @@
       text: "Thermal"
     }
   }
-=======
-  }
-
->>>>>>> 9d3b499e
 
   ListView {
     anchors.top: header.bottom
