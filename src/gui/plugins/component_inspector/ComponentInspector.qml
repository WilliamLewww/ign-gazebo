--- conflicted
+++ resolved
@@ -246,160 +246,8 @@
         onClicked: {
           addLinkMenu.open()
         }
-
-        FileDialog {
-          id: loadFileDialog
-          title: "Load mesh"
-          folder: shortcuts.home
-          nameFilters: [ "Collada files (*.dae)", "(*.stl)", "(*.obj)" ]
-          selectMultiple: false
-          selectExisting: true
-          onAccepted: {
-            ComponentInspector.OnLoadMesh("mesh", "link", fileUrl)
-          }
-        }
-      
-        Menu {
-          id: addLinkMenu
-      
-          Item {
-            Layout.fillWidth: true
-            height: childrenRect.height
-            Loader { 
-              property string sectionText: "Link"
-              sourceComponent: menuSectionHeading
-            }
-          }
-      
-          MenuItem {
-            id: boxLink
-            text: "Box"
-            onClicked: {
-              ComponentInspector.OnAddEntity("box", "link");
-              addLinkMenu.close()
-            }
-          }
-      
-          MenuItem {
-            id: capsuleLink
-            text: "Capsule"
-            onClicked: {
-              ComponentInspector.OnAddEntity("capsule", "link");
-              addLinkMenu.close()
-            }
-          }
-      
-          MenuItem {
-            id: cylinderLink
-            text: "Cylinder"
-            onClicked: {
-              ComponentInspector.OnAddEntity("cylinder", "link");
-            }
-          }
-      
-          MenuItem {
-            id: ellipsoidLink
-            text: "Ellipsoid"
-            onClicked: {
-              ComponentInspector.OnAddEntity("ellipsoid", "link");
-            }
-          }
-      
-          MenuItem {
-            id: emptyLink
-            text: "Empty"
-            onClicked: {
-              ComponentInspector.OnAddEntity("empty", "link");
-            }
-          }
-      
-          MenuItem {
-            id: meshLink
-            text: "Mesh"
-            onClicked: {
-              loadFileDialog.open()
-            }
-          }
-      
-          MenuItem {
-            id: sphereLink
-            text: "Sphere"
-            onClicked: {
-              ComponentInspector.OnAddEntity("sphere", "link");
-            }
-          }
-      
-          MenuSeparator {
-            padding: 0
-            topPadding: 12
-            bottomPadding: 12
-            contentItem: Rectangle {
-              implicitWidth: 200
-              implicitHeight: 1
-              color: "#1E000000"
-            }
-          }
-      
-          Item {
-            Layout.fillWidth: true
-            height: childrenRect.height
-            Loader { 
-              property string sectionText: "Light"
-              sourceComponent: menuSectionHeading
-            }
-          }
-      
-          MenuItem {
-            id: directionalLink
-            text: "Directional"
-            onClicked: {
-              ComponentInspector.OnAddEntity("directional", "light");
-              addLinkMenu.close()
-            }
-          }
-      
-          MenuItem {
-            id: pointLink
-            text: "Point"
-            onClicked: {
-              ComponentInspector.OnAddEntity("point", "light");
-              addLinkMenu.close()
-            }
-          }
-      
-          MenuItem {
-            id: spotLink
-            text: "Spot"
-            onClicked: {
-              ComponentInspector.OnAddEntity("spot", "light");
-              addLinkMenu.close()
-            }
-          }
-      
-          // \todo(anyone) Add joints
-        } 
-      }
-
-      ToolButton {
-        id: addSensorButton
-        checkable: false
-        text: "Add sensor"
-        visible: entityType == "link"
-        contentItem: Image {
-          fillMode: Image.Pad
-          horizontalAlignment: Image.AlignHCenter
-          verticalAlignment: Image.AlignVCenter
-          source: "qrc:/Gazebo/images/plus.png"
-          sourceSize.width: 18;
-          sourceSize.height: 18;
-        }
-        ToolTip.text: "Add sensor"
-        ToolTip.visible: hovered
-        ToolTip.delay: Qt.styleHints.mousePressAndHoldInterval
-        onClicked: {
-          addSensorMenu.open()
-        }
-      }
+      }
+
       Label {
         id: entityLabel
         text: 'Entity ' + ComponentInspector.entity
@@ -410,226 +258,6 @@
       }
     }
   }
-
-<<<<<<< HEAD
-  ListModel {
-    id: linkItems
-    ListElement {
-      text: "Box"
-      type: "Link"
-    }
-    ListElement {
-      text: "Cylinder"
-      type: "Link"
-    }
-    ListElement {
-      text: "Empty"
-      type: "Link"
-    }
-    ListElement {
-      text: "Sphere"
-      type: "Link"
-    }
-    ListElement {
-      text: "Capsule"
-      type: "Link"
-    }
-    ListElement {
-      text: "Ellipsoid"
-      type: "Link"
-    }
-    ListElement {
-      text: "Directional"
-      type: "Light"
-    }
-    ListElement {
-      text: "Spot"
-      type: "Light"
-    }
-    ListElement {
-      text: "Point"
-      type: "Light"
-    }
-
-    // \todo Uncomment the following items once they are supported
-    // ListElement {
-    //   text: "Mesh"
-    //   type: "Link"
-    // }
-    // ListElement {
-    //   text: "Ball"
-    //   type: "Joint"
-    // }
-    // ListElement {
-    //   text: "Continuous"
-    //   type: "Joint"
-    // }
-    // ListElement {
-    //   text: "Fixed"
-    //   type: "Joint"
-    // }
-    //  ListElement {
-    //   text: "Prismatic"
-    //   type: "Joint"
-    // }
-    // ListElement {
-    //   text: "Revolute"
-    //   type: "Joint"
-    // }
-    //  ListElement {
-    //   text: "Universal"
-    //   type: "Joint"
-    // }
-  }
-
-  // The delegate for each section header
-  Component {
-    id: sectionHeading
-    Rectangle {
-      height: childrenRect.height
-
-      Text {
-          text: section
-          font.pointSize: 10
-          padding: 5
-      }
-    }
-  }
-
-  Menu {
-    id: addLinkMenu
-    ListView {
-      id: addLinkMenuListView
-      height: addLinkMenu.height
-      delegate: ItemDelegate {
-        width: parent.width
-        text: model.text
-        highlighted: ListView.isCurrentItem
-        onClicked: {
-          ComponentInspector.OnAddEntity(model.text, "link");
-          addLinkMenu.close()
-        }
-      }
-      model: linkItems
-      section.property: "type"
-      section.criteria: ViewSection.FullString
-      section.delegate: sectionHeading
-    }
-  }
-
-  Menu {
-    id: addSensorMenu
-    MenuItem {
-      id: airPressure
-      text: "Air pressure"
-      onTriggered: {
-        addSensorMenu.close()
-        ComponentInspector.OnAddEntity(contact.text, "sensor");
-      }
-    }
-
-    MenuItem {
-      id: altimeter
-      text: "Altimeter"
-      onTriggered: {
-        addSensorMenu.close()
-        ComponentInspector.OnAddEntity(altimeter.text, "sensor");
-      }
-    }
-
-    MenuItem {
-      id: cameraSensorMenu
-      text: "Camera >"
-      MouseArea {
-        id: viewSubCameraArea
-        anchors.fill: parent
-        hoverEnabled: true
-        onEntered: secondCameraMenu.open()
-      }
-    }
-
-    MenuItem {
-      id: contact
-      text: "Contact"
-      onTriggered: {
-        addSensorMenu.close()
-        ComponentInspector.OnAddEntity(contact.text, "sensor");
-      }
-    }
-
-    MenuItem {
-      id: forceTorque
-      text: "Force torque"
-      onTriggered: {
-        addSensorMenu.close()
-        ComponentInspector.OnAddEntity(forceTorque.text, "sensor");
-      }
-    }
-
-    MenuItem {
-      id: gps
-      text: "GPS"
-      onTriggered: {
-        addSensorMenu.close()
-        ComponentInspector.OnAddEntity(gps.text, "sensor");
-      }
-    }
-
-    MenuItem {
-      id: imu
-      text: "IMU"
-      onTriggered: {
-        addSensorMenu.close()
-        ComponentInspector.OnAddEntity(imu.text, "sensor");
-      }
-    }
-
-    MenuItem {
-      id: lidar
-      text: "Lidar"
-    }
-
-    MenuItem {
-      id: magnetometer
-      text: "magnetometer"
-      onTriggered: {
-        addSensorMenu.close()
-        ComponentInspector.OnAddEntity(magnetometer.text, "sensor");
-      }
-    }
-  }
-
-  Menu {
-    id: secondCameraMenu
-    x: addSensorMenu.x + addSensorMenu.width
-    y: addSensorMenu.y + cameraSensorMenu.y
-    MenuItem {
-      id: depth
-      text: "Depth"
-    }
-    MenuItem {
-      id: logical
-      text: "Logical"
-    }
-    MenuItem {
-      id: monocular
-      text: "Monocular"
-    }
-    MenuItem {
-      id: multicamera
-      text: "Multicamera"
-    }
-    MenuItem {
-      id: rgbd
-      text: "RGBD"
-    }
-    MenuItem {
-      id: thermal
-      text: "Thermal"
-    }
-  }
-=======
->>>>>>> 3a3a011d
 
   ListView {
     anchors.top: header.bottom
