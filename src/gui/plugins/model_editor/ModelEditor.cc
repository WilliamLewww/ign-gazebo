--- conflicted
+++ resolved
@@ -47,16 +47,11 @@
     /// \brief Type of entity to add
     public: std::string entityType;
 
-<<<<<<< HEAD
+    /// \brief Parent entity to add the entity to
+    public: Entity parentEntity;
+
     /// \brief Entity URI, such as a URI for a mesh.
     public: std::string uri;
-
-    /// \brief Name of parent entity to add the entity to
-    public: std::string parentName;
-=======
-    /// \brief Parent entity to add the entity to
-    public: Entity parentEntity;
->>>>>>> a246fdd3
   };
 
   class ModelEditorPrivate
@@ -64,18 +59,12 @@
     /// \brief Handle entity addition
     /// \param[in] _geomOrLightType Geometry or light type, e.g. sphere, directional, etc
     /// \param[in] _entityType Type of entity: link, visual, collision, etc
-<<<<<<< HEAD
-    /// \param[in] _parentName Name of parent entity
+    /// \param[in] _parentEntity Name of parent entity
     /// \param[in] _uri URI associated with the entity, needed for mesh
     /// types.
     public: void HandleAddEntity(const std::string &_geomOrLightType,
-        const std::string &_entityType, const std::string &_parentName,
+        const std::string &_entityType, Entity _parentEntity,
         const std::string &_uri);
-=======
-    /// \param[in] _parentEntity Name of parent entity
-    public: void HandleAddEntity(const std::string &_geomOrLightType,
-        const std::string &_entityType, Entity _parentEntity);
->>>>>>> a246fdd3
 
     /// \brief Get a SDF string of a geometry
     /// \param[in] _eta Entity to add.
@@ -235,12 +224,8 @@
     {
       this->dataPtr->HandleAddEntity(event->Entity().toStdString(),
           event->EntityType().toStdString(),
-<<<<<<< HEAD
-          event->ParentEntity().toStdString(),
+          event->ParentEntity(),
           event->Uri().toStdString());
-=======
-          event->ParentEntity());
->>>>>>> a246fdd3
     }
   }
 
@@ -409,12 +394,8 @@
 
 /////////////////////////////////////////////////
 void ModelEditorPrivate::HandleAddEntity(const std::string &_geomOrLightType,
-<<<<<<< HEAD
-  const std::string &_type, const std::string &_parentName,
+  const std::string &_type, Entity _parentEntity,
   const std::string &_uri)
-=======
-  const std::string &_type, Entity _parentEntity)
->>>>>>> a246fdd3
 {
   std::lock_guard<std::mutex> lock(this->mutex);
   std::string entType = common::lowercase(_type);
@@ -423,12 +404,8 @@
   EntityToAdd eta;
   eta.entityType = entType;
   eta.geomOrLightType = geomLightType;
-<<<<<<< HEAD
-  eta.parentName = _parentName;
+  eta.parentEntity = _parentEntity;
   eta.uri = _uri;
-=======
-  eta.parentEntity = _parentEntity;
->>>>>>> a246fdd3
   this->entitiesToAdd.push_back(eta);
 }
 
