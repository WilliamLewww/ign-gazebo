--- conflicted
+++ resolved
@@ -54,11 +54,8 @@
     int _iterations, int _run, float _hz, int _levels,
     const char *_networkRole, int _networkSecondaries, int _record,
     const char *_recordPath, int _logOverwrite,
-<<<<<<< HEAD
-    const char *_playback, const char *_physicsEngine, const char *_file);
-=======
-    int _logCompress, const char *_playback, const char *_file);
->>>>>>> 3dc79de0
+    int _logCompress, const char *_playback,
+    const char *_physicsEngine, const char *_file);
 
 /// \brief External hook to run simulation GUI.
 /// \param[in] _guiConfig Path to Ignition GUI configuration file.
