/*
 * Copyright (C) 2018 Open Source Robotics Foundation
 *
 * Licensed under the Apache License, Version 2.0 (the "License");
 * you may not use this file except in compliance with the License.
 * You may obtain a copy of the License at
 *
 *     http://www.apache.org/licenses/LICENSE-2.0
 *
 * Unless required by applicable law or agreed to in writing, software
 * distributed under the License is distributed on an "AS IS" BASIS,
 * WITHOUT WARRANTIES OR CONDITIONS OF ANY KIND, either express or implied.
 * See the License for the specific language governing permissions and
 * limitations under the License.
 *
*/

#include <gtest/gtest.h>
#include <csignal>
#include <vector>
#include <ignition/common/Console.hh>
#include <ignition/common/Util.hh>
#include <ignition/transport/Node.hh>

#include "ignition/gazebo/Entity.hh"
#include "ignition/gazebo/EntityComponentManager.hh"
#include "ignition/gazebo/System.hh"
#include "ignition/gazebo/SystemManager.hh"
#include "ignition/gazebo/Server.hh"
#include "ignition/gazebo/Types.hh"
#include "ignition/gazebo/test_config.hh"

#include "plugins/MockSystem.hh"

using namespace ignition;
using namespace std::chrono_literals;

class ServerFixture : public ::testing::TestWithParam<int>
{
  protected: virtual void SetUp()
  {
    // Augment the system plugin path.  In SetUp to avoid test order issues.
    setenv("IGN_GAZEBO_SYSTEM_PLUGIN_PATH",
           (std::string(PROJECT_BINARY_PATH) + "/lib").c_str(), 1);
  }
};

/////////////////////////////////////////////////
TEST_P(ServerFixture, DefaultServerConfig)
{
  ignition::gazebo::ServerConfig serverConfig;
  gazebo::Server server(serverConfig);
  EXPECT_FALSE(*server.Running());
}

/////////////////////////////////////////////////
TEST_P(ServerFixture, SdfServerConfig)
{
  ignition::gazebo::ServerConfig serverConfig;

  serverConfig.SetSdfFile(std::string(PROJECT_SOURCE_PATH) +
      "/test/worlds/shapes.sdf");

  gazebo::Server server(serverConfig);
  EXPECT_FALSE(*server.Running());
  EXPECT_EQ(0u, *server.IterationCount());
  EXPECT_EQ(13u, *server.EntityCount());
  EXPECT_EQ(2u, *server.SystemCount());
}

/////////////////////////////////////////////////
TEST_P(ServerFixture, RunBlocking)
{
  gazebo::Server server;
  EXPECT_FALSE(*server.Running());
  EXPECT_EQ(0u, server.IterationCount());

  // Make the server run fast.
  server.SetUpdatePeriod(1ns);

  uint64_t expectedIters = 0;
  for (uint64_t i = 1; i < 10; ++i)
  {
    EXPECT_FALSE(*server.Running());
    server.Run(true, i);
    EXPECT_FALSE(*server.Running());

    expectedIters += i;
    EXPECT_EQ(expectedIters, *server.IterationCount());
  }
}

/////////////////////////////////////////////////
TEST_P(ServerFixture, RunNonBlocking)
{
  gazebo::Server server;
  EXPECT_FALSE(*server.Running());
  EXPECT_EQ(0u, *server.IterationCount());

  // Make the server run fast.
  server.SetUpdatePeriod(1ns);

  server.Run(false, 100);
  while (*server.IterationCount() < 100)
    IGN_SLEEP_MS(100);

  EXPECT_EQ(100u, *server.IterationCount());
  EXPECT_FALSE(*server.Running());
}

/////////////////////////////////////////////////
TEST_P(ServerFixture, RunNonBlockingMultiple)
{
  gazebo::Server server;
  EXPECT_FALSE(*server.Running());
  EXPECT_EQ(0u, *server.IterationCount());

  EXPECT_TRUE(server.Run(false, 100));
  EXPECT_FALSE(server.Run(false, 100));

  while (*server.IterationCount() < 100)
    IGN_SLEEP_MS(100);

  EXPECT_EQ(100u, *server.IterationCount());
  EXPECT_FALSE(*server.Running());
}

/////////////////////////////////////////////////
TEST_P(ServerFixture, SigInt)
{
  gazebo::Server server;
  EXPECT_FALSE(*server.Running());

  // Run forever, non-blocking.
  server.Run();

  IGN_SLEEP_MS(500);

  EXPECT_TRUE(*server.Running());

  std::raise(SIGTERM);

  EXPECT_FALSE(*server.Running());
}

/////////////////////////////////////////////////
TEST_P(ServerFixture, TwoServersNonBlocking)
{
  ignition::common::Console::SetVerbosity(4);
  gazebo::Server server1;
  gazebo::Server server2;
  EXPECT_FALSE(*server1.Running());
  EXPECT_FALSE(*server2.Running());
  EXPECT_EQ(0u, *server1.IterationCount());
  EXPECT_EQ(0u, *server2.IterationCount());

  // Make the servers run fast.
  server1.SetUpdatePeriod(1ns);
  server2.SetUpdatePeriod(1ns);

  // Start non-blocking
  const size_t iters1 = 9999;
  EXPECT_TRUE(server1.Run(false, iters1));

  // Expect that we can't start another instance.
  EXPECT_FALSE(server1.Run(true, 10));

  // It's okay to start another server
  EXPECT_TRUE(server2.Run(false, 500));

  while (*server1.IterationCount() < iters1 || *server2.IterationCount() < 500)
    IGN_SLEEP_MS(100);

  EXPECT_EQ(iters1, *server1.IterationCount());
  EXPECT_EQ(500u, *server2.IterationCount());
  EXPECT_FALSE(*server1.Running());
  EXPECT_FALSE(*server2.Running());
}

/////////////////////////////////////////////////
TEST_P(ServerFixture, TwoServersMixedBlocking)
{
  gazebo::Server server1;
  gazebo::Server server2;
  EXPECT_FALSE(*server1.Running());
  EXPECT_FALSE(*server2.Running());
  EXPECT_EQ(0u, *server1.IterationCount());
  EXPECT_EQ(0u, *server2.IterationCount());

  // Make the servers run fast.
  server1.SetUpdatePeriod(1ns);
  server2.SetUpdatePeriod(1ns);

  server1.Run(false, 10);
  server2.Run(true, 1000);

  while (*server1.IterationCount() < 10)
    IGN_SLEEP_MS(100);

  EXPECT_EQ(10u, *server1.IterationCount());
  EXPECT_EQ(1000u, *server2.IterationCount());
  EXPECT_FALSE(*server1.Running());
  EXPECT_FALSE(*server2.Running());
}

/////////////////////////////////////////////////
TEST_P(ServerFixture, AddSystemWhileRunning)
{
  ignition::gazebo::ServerConfig serverConfig;

  serverConfig.SetSdfFile(std::string(PROJECT_SOURCE_PATH) +
      "/test/worlds/shapes.sdf");

  gazebo::Server server(serverConfig);
  EXPECT_FALSE(*server.Running());
  server.SetUpdatePeriod(1us);

  // Run the server to test whether we can add system while system is running
  server.Run();
  EXPECT_EQ(2u, *server.SystemCount());

  gazebo::SystemManager sm;
  auto mockSystemPlugin = sm.LoadPlugin("libMockSystem.so",
<<<<<<< HEAD
                                        "ignition::gazebo::MockSystem",
                                        nullptr);
=======
      "ignition::gazebo::MockSystem", nullptr);
>>>>>>> b15831a0
  ASSERT_TRUE(mockSystemPlugin.has_value());

  EXPECT_FALSE(*server.AddSystem(mockSystemPlugin.value()));
  EXPECT_EQ(2u, *server.SystemCount());

  // Stop the server
  std::raise(SIGTERM);
}

/////////////////////////////////////////////////
TEST_P(ServerFixture, AddSystemAfterLoad)
{
  ignition::gazebo::ServerConfig serverConfig;

  serverConfig.SetSdfFile(std::string(PROJECT_SOURCE_PATH) +
      "/test/worlds/shapes.sdf");

  gazebo::Server server(serverConfig);
  EXPECT_FALSE(*server.Running());

  gazebo::SystemManager sm;
  auto mockSystemPlugin = sm.LoadPlugin("libMockSystem.so",
<<<<<<< HEAD
                                        "ignition::gazebo::MockSystem",
                                        nullptr);
=======
      "ignition::gazebo::MockSystem", nullptr);
>>>>>>> b15831a0
  ASSERT_TRUE(mockSystemPlugin.has_value());

  EXPECT_EQ(2u, *server.SystemCount());
  EXPECT_TRUE(*server.AddSystem(mockSystemPlugin.value()));
  EXPECT_EQ(3u, *server.SystemCount());

  auto system = mockSystemPlugin.value()->QueryInterface<gazebo::System>();
  EXPECT_NE(system, nullptr);
  gazebo::MockSystem* mockSystem = dynamic_cast<gazebo::MockSystem*>(system);
  EXPECT_NE(mockSystem, nullptr);

  server.SetUpdatePeriod(1us);
  EXPECT_EQ(0u, mockSystem->preUpdateCallCount);
  EXPECT_EQ(0u, mockSystem->updateCallCount);
  EXPECT_EQ(0u, mockSystem->postUpdateCallCount);
  server.Run(true, 1);
  EXPECT_EQ(1u, mockSystem->preUpdateCallCount);
  EXPECT_EQ(1u, mockSystem->updateCallCount);
  EXPECT_EQ(1u, mockSystem->postUpdateCallCount);
}

// Run multiple times. We want to make sure that static globals don't cause
// problems.
INSTANTIATE_TEST_CASE_P(ServerRepeat, ServerFixture, ::testing::Range(1, 2));<|MERGE_RESOLUTION|>--- conflicted
+++ resolved
@@ -221,12 +221,7 @@
 
   gazebo::SystemManager sm;
   auto mockSystemPlugin = sm.LoadPlugin("libMockSystem.so",
-<<<<<<< HEAD
-                                        "ignition::gazebo::MockSystem",
-                                        nullptr);
-=======
       "ignition::gazebo::MockSystem", nullptr);
->>>>>>> b15831a0
   ASSERT_TRUE(mockSystemPlugin.has_value());
 
   EXPECT_FALSE(*server.AddSystem(mockSystemPlugin.value()));
@@ -249,12 +244,7 @@
 
   gazebo::SystemManager sm;
   auto mockSystemPlugin = sm.LoadPlugin("libMockSystem.so",
-<<<<<<< HEAD
-                                        "ignition::gazebo::MockSystem",
-                                        nullptr);
-=======
       "ignition::gazebo::MockSystem", nullptr);
->>>>>>> b15831a0
   ASSERT_TRUE(mockSystemPlugin.has_value());
 
   EXPECT_EQ(2u, *server.SystemCount());
