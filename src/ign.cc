/*
 * Copyright (C) 2019 Open Source Robotics Foundation
 *
 * Licensed under the Apache License, Version 2.0 (the "License");
 * you may not use this file except in compliance with the License.
 * You may obtain a copy of the License at
 *
 *     http://www.apache.org/licenses/LICENSE-2.0
 *
 * Unless required by applicable law or agreed to in writing, software
 * distributed under the License is distributed on an "AS IS" BASIS,
 * WITHOUT WARRANTIES OR CONDITIONS OF ANY KIND, either express or implied.
 * See the License for the specific language governing permissions and
 * limitations under the License.
 *
*/
#include <cstring>
#include <ignition/common/Console.hh>
#include <ignition/common/Filesystem.hh>
#include <ignition/fuel_tools/FuelClient.hh>
#include <ignition/fuel_tools/ClientConfig.hh>
#include <ignition/fuel_tools/Result.hh>
#include <ignition/fuel_tools/WorldIdentifier.hh>

#include "ignition/gazebo/config.hh"
#include "ignition/gazebo/Server.hh"
#include "ignition/gazebo/ServerConfig.hh"

#include "ignition/gazebo/gui/Gui.hh"
#include "ign.hh"

//////////////////////////////////////////////////
extern "C" IGNITION_GAZEBO_VISIBLE char *ignitionGazeboVersion()
{
  return strdup(IGNITION_GAZEBO_VERSION_FULL);
}

//////////////////////////////////////////////////
extern "C" IGNITION_GAZEBO_VISIBLE char *gazeboVersionHeader()
{
  return strdup(IGNITION_GAZEBO_VERSION_HEADER);
}

//////////////////////////////////////////////////
extern "C" IGNITION_GAZEBO_VISIBLE void cmdVerbosity(
    const char *_verbosity)
{
  ignition::common::Console::SetVerbosity(std::atoi(_verbosity));
}

//////////////////////////////////////////////////
extern "C" IGNITION_GAZEBO_VISIBLE const char *worldInstallDir()
{
  return IGN_GAZEBO_WORLD_INSTALL_DIR;
}

//////////////////////////////////////////////////
extern "C" IGNITION_GAZEBO_VISIBLE const char *findFuelResource(
    char *_pathToResource)
{
  std::string path;
  std::string worldPath;
  ignition::fuel_tools::FuelClient fuelClient;

  // Attempt to find cached copy, and then attempt download
  if (fuelClient.CachedWorld(ignition::common::URI(_pathToResource), path))
  {
    ignmsg << "Cached world found." << std::endl;
    worldPath = path;
  }
  else if (ignition::fuel_tools::Result result =
    fuelClient.DownloadWorld(ignition::common::URI(_pathToResource), path);
    result)
  {
    ignmsg << "Successfully downloaded world from fuel." << std::endl;
    worldPath = path;
  }
  else
  {
    ignwarn << "Fuel world download failed because " << result.ReadableResult()
        << std::endl;
    return "";
  }

  if (!ignition::common::exists(worldPath))
    return "";


  // Find the first sdf file in the world path for now, the later intention is
  // to load an optional world config file first and if that does not exist,
  // continue to load the first sdf file found as done below
  for (ignition::common::DirIter file(worldPath);
       file != ignition::common::DirIter(); ++file)
  {
    std::string current(*file);
    if (ignition::common::isFile(current))
    {
      std::string fileName = ignition::common::basename(current);
      std::string::size_type fileExtensionIndex = fileName.rfind(".");
      std::string fileExtension = fileName.substr(fileExtensionIndex + 1);

      if (fileExtension == "sdf")
      {
        return strdup(current.c_str());
      }
    }
  }
  return "";
}

//////////////////////////////////////////////////
extern "C" IGNITION_GAZEBO_VISIBLE int runServer(const char *_sdfString,
    int _iterations, int _run, float _hz, int _levels, const char *_networkRole,
    int _networkSecondaries, int _record, const char *_recordPath,
    int _recordResources, int _logOverwrite, int _logCompress,
    const char *_playback, const char *_physicsEngine, const char *_file,
    const char *_recordTopics)
{
  ignition::gazebo::ServerConfig serverConfig;

  // Path for logs
  std::string recordPathMod = serverConfig.LogRecordPath();

  // Path for compressed log, used to check for duplicates
  std::string cmpPath = std::string(recordPathMod);
  if (!std::string(1, cmpPath.back()).compare(ignition::common::separator("")))
  {
    // Remove the separator at end of path
    cmpPath = cmpPath.substr(0, cmpPath.length() - 1);
  }
  cmpPath += ".zip";

  // Initialize console log
  if ((_recordPath != nullptr && std::strlen(_recordPath) > 0) ||
    _record > 0 || _recordResources > 0 ||
    (_recordTopics != nullptr && std::strlen(_recordTopics) > 0))
  {
    if (_playback != nullptr && std::strlen(_playback) > 0)
    {
      ignerr << "Both record and playback are specified. Only specify one.\n";
      return -1;
    }

    serverConfig.SetUseLogRecord(true);
    serverConfig.SetLogRecordResources(_recordResources);

    // If a record path is specified
    if (_recordPath != nullptr && std::strlen(_recordPath) > 0)
    {
      recordPathMod = std::string(_recordPath);

      // Update compressed file path to name of recording directory path
      cmpPath = std::string(recordPathMod);
      if (!std::string(1, cmpPath.back()).compare(ignition::common::separator(
        "")))
      {
        // Remove the separator at end of path
        cmpPath = cmpPath.substr(0, cmpPath.length() - 1);
      }
      cmpPath += ".zip";

      // Check if path or compressed file with same prefix exists
      if (ignition::common::exists(recordPathMod) ||
        ignition::common::exists(cmpPath))
      {
        // Overwrite if flag specified
        if (_logOverwrite > 0)
        {
          bool recordMsg = false;
          bool cmpMsg = false;
          // Remove files before initializing console log files on top of them
          if (ignition::common::exists(recordPathMod))
          {
            recordMsg = true;
            ignition::common::removeAll(recordPathMod);
          }
          if (ignition::common::exists(cmpPath))
          {
            cmpMsg = true;
            ignition::common::removeFile(cmpPath);
          }

          // Create log file before printing any messages so they can be logged
          ignLogInit(recordPathMod, "server_console.log");

          if (recordMsg)
          {
            ignmsg << "Log path already exists on disk! Existing files will "
              << "be overwritten." << std::endl;
            ignmsg << "Removing existing path [" << recordPathMod << "]\n";
          }
          if (cmpMsg)
          {
            if (_logCompress > 0)
            {
              ignwarn << "Compressed log path already exists on disk! Existing "
                << "files will be overwritten." << std::endl;
            }
            ignmsg << "Removing existing compressed file [" << cmpPath << "]\n";
          }
        }
        // Otherwise rename to unique path
        else
        {
          // Remove the separator at end of path
          if (!std::string(1, recordPathMod.back()).compare(
            ignition::common::separator("")))
          {
            recordPathMod = recordPathMod.substr(0, recordPathMod.length()
              - 1);
          }

          std::string recordOrigPrefix = std::string(recordPathMod);
          int count = 1;

          // Keep renaming until path does not exist for both directory and
          // compressed file
          while (ignition::common::exists(recordPathMod) ||
            ignition::common::exists(cmpPath))
          {
            recordPathMod = recordOrigPrefix +  "(" + std::to_string(count++) +
              ")";

            cmpPath = std::string(recordPathMod);
            // Remove the separator at end of path
            if (!std::string(1, cmpPath.back()).compare(
              ignition::common::separator("")))
            {
              cmpPath = cmpPath.substr(0, cmpPath.length() - 1);
            }
            cmpPath += ".zip";
          }

          ignLogInit(recordPathMod, "server_console.log");
          ignwarn << "Log path already exists on disk! "
            << "Recording instead to [" << recordPathMod << "]" << std::endl;
          if (_logCompress > 0)
          {
            ignwarn << "Compressed log path already exists on disk! "
              << "Recording instead to [" << cmpPath << "]" << std::endl;
          }
        }
      }
      else
      {
        ignLogInit(recordPathMod, "server_console.log");
      }
    }
    // Empty record path specified. Use default.
    else
    {
      // Create log file before printing any messages so they can be logged
      ignLogInit(recordPathMod, "server_console.log");
      ignmsg << "Recording states to default path [" << recordPathMod << "]"
             << std::endl;
    }
<<<<<<< HEAD
    serverConfig.SetLogRecordPath(recordPathMod);
=======

    std::vector<std::string> topics = ignition::common::split(
        _recordTopics, ":");
    for (const std::string &topic : topics)
    {
      serverConfig.AddLogRecordTopic(topic);
    }
>>>>>>> c9337ae8
  }
  else
  {
    ignLogInit(serverConfig.LogRecordPath(), "server_console.log");
  }

  if (_logCompress > 0)
  {
    serverConfig.SetLogRecordCompressPath(cmpPath);
  }

  ignmsg << "Ignition Gazebo Server v" << IGNITION_GAZEBO_VERSION_FULL
         << std::endl;

  // Set the SDF string to user
  if (_sdfString != nullptr && std::strlen(_sdfString) > 0)
  {
    if (!serverConfig.SetSdfString(_sdfString))
    {
      ignerr << "Failed to set SDF string [" << _sdfString << "]" << std::endl;
      return -1;
    }
  }
  serverConfig.SetSdfFile(_file);

  // Set the update rate.
  if (_hz > 0.0)
    serverConfig.SetUpdateRate(_hz);

  // Set whether levels should be used.
  if (_levels > 0)
  {
    ignmsg << "Using the level system\n";
    serverConfig.SetUseLevels(true);
  }

  if (_networkRole && std::strlen(_networkRole) > 0)
  {
    ignmsg << "Using the distributed simulation and levels systems\n";
    serverConfig.SetNetworkRole(_networkRole);
    serverConfig.SetNetworkSecondaries(_networkSecondaries);
    serverConfig.SetUseLevels(true);
  }

  if (_playback != nullptr && std::strlen(_playback) > 0)
  {
    if (_sdfString != nullptr && std::strlen(_sdfString) > 0)
    {
      ignerr << "Both an SDF file and playback flag are specified. "
        << "Only specify one.\n";
      return -1;
    }
    else
    {
      ignmsg << "Playing back states" << _playback << std::endl;
      serverConfig.SetLogPlaybackPath(ignition::common::absPath(
        std::string(_playback)));
    }
  }

  if (_physicsEngine != nullptr && std::strlen(_physicsEngine) > 0)
  {
    serverConfig.SetPhysicsEngine(_physicsEngine);
  }

  // Create the Gazebo server
  ignition::gazebo::Server server(serverConfig);

  // Run the server
  server.Run(true, _iterations, _run == 0);

  igndbg << "Shutting down ign-gazebo-server" << std::endl;
  return 0;
}

//////////////////////////////////////////////////
extern "C" IGNITION_GAZEBO_VISIBLE int runGui(const char *_guiConfig)
{
  // argc and argv are going to be passed to a QApplication. The Qt
  // documentation has a warning about these:
  //  "Warning: The data referred to by argc and argv must stay valid for the
  //  entire lifetime of the QApplication object. In addition, argc must be
  //  greater than zero and argv must contain at least one valid character
  //  string."
  int argc = 1;
  // Converting a string literal to char * is forbidden as of C++11. It can only
  // be converted to a const char *. The const cast is here to prevent a warning
  // since we do need to pass a char* to runGui
  char *argv = const_cast<char *>("ign-gazebo-gui");
  return ignition::gazebo::gui::runGui(argc, &argv, _guiConfig);
}<|MERGE_RESOLUTION|>--- conflicted
+++ resolved
@@ -254,9 +254,7 @@
       ignmsg << "Recording states to default path [" << recordPathMod << "]"
              << std::endl;
     }
-<<<<<<< HEAD
     serverConfig.SetLogRecordPath(recordPathMod);
-=======
 
     std::vector<std::string> topics = ignition::common::split(
         _recordTopics, ":");
@@ -264,7 +262,6 @@
     {
       serverConfig.AddLogRecordTopic(topic);
     }
->>>>>>> c9337ae8
   }
   else
   {
