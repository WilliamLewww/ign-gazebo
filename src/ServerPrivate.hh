--- conflicted
+++ resolved
@@ -92,18 +92,13 @@
       /// \brief Our signal handler.
       public: ignition::common::SignalHandler sigHandler;
 
-<<<<<<< HEAD
-      /// \brief Our system manager.
-      public: ignition::gazebo::SystemManager systemManager;
+      /// \brief Our system loader.
+      public: SystemLoaderPtr systemLoader;
 
       /// \brief The SDF root object.
       /// This keeps the SDF object in memory so that other classes can keep a
       /// pointer to child nodes of the root
       public: sdf::Root sdfRoot;
-=======
-      /// \brief Our system loader.
-      public: SystemLoaderPtr systemLoader;
->>>>>>> 4adcde34
     };
     }
   }
