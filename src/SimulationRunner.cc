--- conflicted
+++ resolved
@@ -194,8 +194,6 @@
   this->node = std::make_unique<transport::Node>(opts);
 
   // TODO(louise) Combine both messages into one.
-  // TODO(anyone) remove the control service in ign-gazebo7 (only keep the
-  // control/state service in ign-gazebo7)
   this->node->Advertise("control", &SimulationRunner::OnWorldControl, this);
   this->node->Advertise("control/state", &SimulationRunner::OnWorldControlState,
       this);
@@ -1120,17 +1118,6 @@
 bool SimulationRunner::OnWorldControl(const msgs::WorldControl &_req,
     msgs::Boolean &_res)
 {
-<<<<<<< HEAD
-  static bool firstTime = true;
-  if (firstTime)
-  {
-    ignwarn << "Calling the control service, which is deprecated. "
-      << "Call the control/state service instead.\n";
-    firstTime = false;
-  }
-
-=======
->>>>>>> 827fc3f8
   msgs::WorldControlState req;
   req.mutable_world_control()->CopyFrom(_req);
 
