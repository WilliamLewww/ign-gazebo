/*
 * Copyright (C) 2018 Open Source Robotics Foundation
 *
 * Licensed under the Apache License, Version 2.0 (the "License");
 * you may not use this file except in compliance with the License.
 * You may obtain a copy of the License at
 *
 *     http://www.apache.org/licenses/LICENSE-2.0
 *
 * Unless required by applicable law or agreed to in writing, software
 * distributed under the License is distributed on an "AS IS" BASIS,
 * WITHOUT WARRANTIES OR CONDITIONS OF ANY KIND, either express or implied.
 * See the License for the specific language governing permissions and
 * limitations under the License.
 *
*/

#include "SimulationRunner.hh"

#include "ignition/common/Profiler.hh"

#include "ignition/gazebo/Events.hh"

#include "ignition/gazebo/components/Camera.hh"
#include "ignition/gazebo/components/CanonicalLink.hh"
#include "ignition/gazebo/components/Collision.hh"
#include "ignition/gazebo/components/ChildLinkName.hh"
#include "ignition/gazebo/components/Geometry.hh"
#include "ignition/gazebo/components/Inertial.hh"
#include "ignition/gazebo/components/Joint.hh"
#include "ignition/gazebo/components/JointAxis.hh"
#include "ignition/gazebo/components/JointType.hh"
#include "ignition/gazebo/components/Light.hh"
#include "ignition/gazebo/components/Link.hh"
#include "ignition/gazebo/components/Material.hh"
#include "ignition/gazebo/components/Model.hh"
#include "ignition/gazebo/components/Name.hh"
#include "ignition/gazebo/components/ParentLinkName.hh"
#include "ignition/gazebo/components/Pose.hh"
#include "ignition/gazebo/components/Sensor.hh"
#include "ignition/gazebo/components/Static.hh"
#include "ignition/gazebo/components/ThreadPitch.hh"
#include "ignition/gazebo/components/Visual.hh"
#include "ignition/gazebo/components/World.hh"

using namespace ignition;
using namespace gazebo;

using StringSet = std::unordered_set<std::string>;

//////////////////////////////////////////////////
SimulationRunner::SimulationRunner(const sdf::World *_world,
                                   const SystemLoaderPtr &_systemLoader)
{
  // Keep world name
  this->worldName = _world->Name();

  // Keep system loader to plugins can be loaded at runtime
  this->systemLoader = _systemLoader;

  // Get the first physics profile
  // \todo(louise) Support picking a specific profile
  auto physics = _world->PhysicsByIndex(0);
  if (!physics)
  {
    physics = _world->PhysicsDefault();
  }

  // Step size
  auto dur = std::chrono::duration<double>(physics->MaxStepSize());

  this->stepSize =
      std::chrono::duration_cast<std::chrono::steady_clock::duration>(
      dur);

  // Desired real time factor
  double desiredRtf = _world->PhysicsDefault()->RealTimeFactor();

  // The instantaneous real time factor is given as:
  //
  // RTF = sim_time / real_time
  //
  // Where the sim time is the step size times the number of sim iterations:
  //
  // sim_time = sim_it * step_size
  //
  // And the real time is the period times the number of iterations:
  //
  // real_time = it * period
  //
  // So we have:
  //
  // RTF = sim_it * step_size / it * period
  //
  // Considering no pause, sim_it equals it, so:
  //
  // RTF = step_size / period
  //
  // So to get a given RTF, our desired period is:
  //
  // period = step_size / RTF
  this->updatePeriod = std::chrono::nanoseconds(
      static_cast<int>(this->stepSize.count() / desiredRtf));

  // Create entities and components
  auto worldEntity = this->entityCompMgr.CreateEntity();
  this->CreateEntities(_world, worldEntity);

  this->pauseConn = this->eventMgr.Connect<events::Pause>(
      std::bind(&SimulationRunner::SetPaused, this, std::placeholders::_1));

  // World control
  transport::NodeOptions opts;
  opts.SetNameSpace("/world/" + this->worldName);
  this->node = std::make_unique<transport::Node>(opts);

  this->node->Advertise("control", &SimulationRunner::OnWorldControl, this);

  // Publish empty GUI messages for worlds that have no GUI in the beginning.
  // In the future, support modifying GUI from the server at runtime.
  if (_world->Gui())
  {
    this->guiMsg = Convert<msgs::GUI>(*_world->Gui());
  }

  std::string infoService{"gui/info"};
  this->node->Advertise(infoService, &SimulationRunner::GuiInfoService, this);

  ignmsg << "Serving GUI information on [" << opts.NameSpace() << "/"
         << infoService << "]" << std::endl;

  ignmsg << "World [" << _world->Name() << "] initialized with ["
         << physics->Name() << "] physics profile." << std::endl;
}

//////////////////////////////////////////////////
SimulationRunner::~SimulationRunner()
{
}

/////////////////////////////////////////////////
void SimulationRunner::UpdateCurrentInfo()
{
  IGN_PROFILE("SimulationRunner::UpdateCurrentInfo");

  // Store the real time and sim time only if not paused.
  if (this->realTimeWatch.Running())
  {
    this->realTimes.push_back(this->realTimeWatch.ElapsedRunTime());
    this->simTimes.push_back(this->currentInfo.simTime);
  }

  // Maintain a window size of 20 for realtime and simtime.
  if (this->realTimes.size() > 20)
    this->realTimes.pop_front();
  if (this->simTimes.size() > 20)
    this->simTimes.pop_front();

  // Compute the average sim and real times.
  std::chrono::steady_clock::duration simAvg{0}, realAvg{0};
  std::list<std::chrono::steady_clock::duration>::iterator simIter,
    realIter;

  simIter = ++(this->simTimes.begin());
  realIter = ++(this->realTimes.begin());
  while (simIter != this->simTimes.end() && realIter != this->realTimes.end())
  {
    simAvg += ((*simIter) - this->simTimes.front());
    realAvg += ((*realIter) - this->realTimes.front());
    ++simIter;
    ++realIter;
  }

  // RTF, only compute this if the realTime count is greater than zero. The
  // realtTime count could be zero if simulation was started paused.
  if (realAvg.count() > 0)
  {
    this->realTimeFactor = math::precision(
          static_cast<double>(simAvg.count()) / realAvg.count(), 4);
  }

  // Fill the current update info
  this->currentInfo.realTime = this->realTimeWatch.ElapsedRunTime();
  if (!this->currentInfo.paused)
  {
    this->currentInfo.simTime += this->stepSize;
    ++this->currentInfo.iterations;
    this->currentInfo.dt = this->stepSize;
  }
  else
  {
    this->currentInfo.dt = std::chrono::steady_clock::duration::zero();
  }
}

/////////////////////////////////////////////////
void SimulationRunner::PublishStats()
{
  IGN_PROFILE("SimulationRunner::PublishStats");

  // Create the world statistics publisher.
  if (!this->statsPub.Valid())
  {
    transport::AdvertiseMessageOptions advertOpts;
    advertOpts.SetMsgsPerSec(5);
    this->statsPub = this->node->Advertise<ignition::msgs::WorldStatistics>(
        "stats", advertOpts);
  }

  // Create the world statistics message.
  ignition::msgs::WorldStatistics msg;
  msg.set_real_time_factor(this->realTimeFactor);

  auto realTimeSecNsec =
    ignition::math::durationToSecNsec(this->currentInfo.realTime);

  auto simTimeSecNsec =
    ignition::math::durationToSecNsec(this->currentInfo.simTime);

  msg.mutable_real_time()->set_sec(realTimeSecNsec.first);
  msg.mutable_real_time()->set_nsec(realTimeSecNsec.second);

  msg.mutable_sim_time()->set_sec(simTimeSecNsec.first);
  msg.mutable_sim_time()->set_nsec(simTimeSecNsec.second);

  msg.set_iterations(this->currentInfo.iterations);

  msg.set_paused(this->currentInfo.paused);

  // Publish the message
  this->statsPub.Publish(msg);
}

/////////////////////////////////////////////////
void SimulationRunner::AddSystem(const SystemPluginPtr &_system)
{
  this->systems.push_back(SystemInternal(_system));

  const auto &system = this->systems.back();

  if (system.preupdate)
    this->systemsPreupdate.push_back(system.preupdate);

  if (system.update)
    this->systemsUpdate.push_back(system.update);

  if (system.postupdate)
    this->systemsPostupdate.push_back(system.postupdate);
}

/////////////////////////////////////////////////
void SimulationRunner::UpdateSystems()
{
  IGN_PROFILE("SimulationRunner::UpdateSystems");

  // \todo(nkoenig)  Systems used to be updated in parallel using
  // an ignition::common::WorkerPool. There is overhead associated with
  // this, most notably the creation and destruction of WorkOrders (see
  // WorkerPool.cc). We could turn on parallel updates in the future, and/or
  // turn it on if there are sufficient systems. More testing is required.

  {
    IGN_PROFILE("PreUpdate");
    for (auto& system : this->systemsPreupdate)
      system->PreUpdate(this->currentInfo, this->entityCompMgr);
  }

  {
    IGN_PROFILE("Update");
    for (auto& system : this->systemsUpdate)
      system->Update(this->currentInfo, this->entityCompMgr);
  }

  {
    IGN_PROFILE("PostUpdate");
    for (auto& system : this->systemsPostupdate)
      system->PostUpdate(this->currentInfo, this->entityCompMgr);
  }
}

/////////////////////////////////////////////////
void SimulationRunner::Stop()
{
  this->running = false;
}

/////////////////////////////////////////////////
bool SimulationRunner::Run(const uint64_t _iterations)
{
  // \todo(nkoenig) Systems will need a an update structure, such as
  // priorties, or a dependency chain.
  //
  // \todo(nkoenig) We should implement the two-phase update detailed
  // in the design.

  IGN_PROFILE_THREAD_NAME("SimulationRunner");

  // Keep track of wall clock time. Only start the realTimeWatch if this
  // runner is not paused.
  if (!this->currentInfo.paused)
    this->realTimeWatch.Start();

  // Variables for time keeping.
  std::chrono::steady_clock::time_point startTime;
  std::chrono::steady_clock::duration sleepTime;
  std::chrono::steady_clock::duration actualSleep;

  this->running = true;

  // Execute all the systems until we are told to stop, or the number of
  // iterations is reached.
  for (uint64_t startingIterations = this->currentInfo.iterations;
       this->running && (_iterations == 0 ||
         this->currentInfo.iterations < _iterations + startingIterations);)
  {
    IGN_PROFILE("SimulationRunner::Run - Iteration");
    // Compute the time to sleep in order to match, as closely as possible,
    // the update period.
    sleepTime = std::max(0ns, this->prevUpdateRealTime +
        this->updatePeriod - std::chrono::steady_clock::now() -
        this->sleepOffset);
    actualSleep = 0ns;

    // Only sleep if needed.
    if (sleepTime > 0ns)
    {
      IGN_PROFILE("Sleep");
      // Get the current time, sleep for the duration needed to match the
      // updatePeriod, and then record the actual time slept.
      startTime = std::chrono::steady_clock::now();
      std::this_thread::sleep_for(sleepTime);
      actualSleep = std::chrono::steady_clock::now() - startTime;
    }

    // Exponentially average out the difference between expected sleep time
    // and actual sleep time.
    this->sleepOffset =
      std::chrono::duration_cast<std::chrono::nanoseconds>(
          (actualSleep - sleepTime) * 0.01 + this->sleepOffset * 0.99);

    // Update time information. This will update the iteration count, RTF,
    // and other values.
    this->UpdateCurrentInfo();

    // Publish info
    this->PublishStats();

    // Record when the update step starts.
    this->prevUpdateRealTime = std::chrono::steady_clock::now();

    // Update all the systems.
    this->UpdateSystems();

    if (!this->Paused() && this->pendingSimIterations > 0)
    {
      // Decrement the pending sim iterations, if there are any.
      --this->pendingSimIterations;
      // If this is was the last sim iterations, then re-pause simulation.
      if (this->pendingSimIterations <= 0)
      {
        this->SetPaused(true);
      }
    }

    // Process world control messages.
    this->ProcessMessages();

    // Clear all new entities
    this->entityCompMgr.ClearNewlyCreatedEntities();

    // Process entity erasures.
    this->entityCompMgr.ProcessEraseEntityRequests();
  }

  this->running = false;
  return true;
}

//////////////////////////////////////////////////
void SimulationRunner::CreateEntities(const sdf::World *_world,
    const Entity _worldEntity)
{
  IGN_PROFILE("SimulationRunner::CreateEntities(sdf::World)");

  // World components
  this->entityCompMgr.CreateComponent(_worldEntity, components::World());
  this->entityCompMgr.CreateComponent(_worldEntity,
      components::Name(_world->Name()));

  // Models
  for (uint64_t modelIndex = 0; modelIndex < _world->ModelCount();
      ++modelIndex)
  {
    auto model = _world->ModelByIndex(modelIndex);
    auto modelEntity = this->entityCompMgr.CreateEntity(_worldEntity);
    this->CreateEntities(model, modelEntity);
  }

  // Lights
  for (uint64_t lightIndex = 0; lightIndex < _world->LightCount();
      ++lightIndex)
  {
    auto light = _world->LightByIndex(lightIndex);
    auto lightEntity = this->entityCompMgr.CreateEntity(_worldEntity);
    this->CreateEntities(light, lightEntity);
  }

  this->LoadPlugins(_world->Element(), _worldEntity);
}

//////////////////////////////////////////////////
void SimulationRunner::CreateEntities(const sdf::Model *_model,
    const Entity _modelEntity)
{
  IGN_PROFILE("SimulationRunner::CreateEntities(sdf::Model)");

  // Components
  this->entityCompMgr.CreateComponent(_modelEntity, components::Model());
  this->entityCompMgr.CreateComponent(_modelEntity,
      components::Pose(_model->Pose()));
  this->entityCompMgr.CreateComponent(_modelEntity,
      components::Name(_model->Name()));
  this->entityCompMgr.CreateComponent(_modelEntity,
      components::Static(_model->Static()));

  // NOTE: Pose components of links, visuals, and collisions are expressed in
  // the parent frame until we get frames working.

  // Links
  for (uint64_t linkIndex = 0; linkIndex < _model->LinkCount();
      ++linkIndex)
  {
    auto link = _model->LinkByIndex(linkIndex);
    auto linkEntity = this->entityCompMgr.CreateEntity(_modelEntity);
    this->CreateEntities(link, linkEntity);

    if (linkIndex == 0)
    {
      this->entityCompMgr.CreateComponent(linkEntity,
          components::CanonicalLink());
    }
  }

  // Joints
  for (uint64_t jointIndex = 0; jointIndex < _model->JointCount();
      ++jointIndex)
  {
    auto joint = _model->JointByIndex(jointIndex);
    auto jointEntity = this->entityCompMgr.CreateEntity(_modelEntity);
    this->CreateEntities(joint, jointEntity);
  }

  // Model plugins
  this->LoadPlugins(_model->Element(), _modelEntity);
}

//////////////////////////////////////////////////
void SimulationRunner::CreateEntities(const sdf::Light *_light,
    const Entity _lightEntity)
{
  IGN_PROFILE("SimulationRunner::CreateEntities(sdf::Light)");

  // Components
  this->entityCompMgr.CreateComponent(_lightEntity, components::Light(*_light));
  this->entityCompMgr.CreateComponent(_lightEntity,
      components::Pose(_light->Pose()));
  this->entityCompMgr.CreateComponent(_lightEntity,
      components::Name(_light->Name()));
}

//////////////////////////////////////////////////
void SimulationRunner::CreateEntities(const sdf::Link *_link,
    const Entity _linkEntity)
{
  IGN_PROFILE("SimulationRunner::CreateEntities(sdf::Link)");

  // Components
  this->entityCompMgr.CreateComponent(_linkEntity, components::Link());
  this->entityCompMgr.CreateComponent(_linkEntity,
      components::Pose(_link->Pose()));
  this->entityCompMgr.CreateComponent(_linkEntity,
      components::Name(_link->Name()));
  this->entityCompMgr.CreateComponent(_linkEntity,
      components::Inertial(_link->Inertial()));

  // Visuals
  for (uint64_t visualIndex = 0; visualIndex < _link->VisualCount();
      ++visualIndex)
  {
    auto visual = _link->VisualByIndex(visualIndex);
    auto visualEntity = this->entityCompMgr.CreateEntity(_linkEntity);
    this->CreateEntities(visual, visualEntity);
  }

  // Collisions
  for (uint64_t collisionIndex = 0; collisionIndex < _link->CollisionCount();
      ++collisionIndex)
  {
    auto collision = _link->CollisionByIndex(collisionIndex);
    auto collisionEntity = this->entityCompMgr.CreateEntity(_linkEntity);
    this->CreateEntities(collision, collisionEntity);
  }

  // Lights
  for (uint64_t lightIndex = 0; lightIndex < _link->LightCount();
      ++lightIndex)
  {
    auto light = _link->LightByIndex(lightIndex);
    auto lightEntity = this->entityCompMgr.CreateEntity(_linkEntity);
    this->CreateEntities(light, lightEntity);
  }
<<<<<<< HEAD
=======

  // Sensors
  for (uint64_t sensorIndex = 0; sensorIndex < _link->SensorCount();
      ++sensorIndex)
  {
    auto sensor = _link->SensorByIndex(sensorIndex);
    auto sensorEntity = this->CreateEntities(sensor);

    this->entityCompMgr.CreateComponent(sensorEntity,
        components::ParentEntity(linkEntity));
  }

  return linkEntity;
>>>>>>> 4a9e5339
}

//////////////////////////////////////////////////
void SimulationRunner::CreateEntities(const sdf::Joint *_joint,
    const Entity _jointEntity)
{
  IGN_PROFILE("SimulationRunner::CreateEntities(sdf::Joint)");

  // Components
  this->entityCompMgr.CreateComponent(_jointEntity,
      components::Joint());
  this->entityCompMgr.CreateComponent(_jointEntity,
      components::JointType(_joint->Type()));

  if (_joint->Axis(0))
  {
    this->entityCompMgr.CreateComponent(_jointEntity,
        components::JointAxis(*_joint->Axis(0)));
  }

  if (_joint->Axis(1))
  {
    this->entityCompMgr.CreateComponent(_jointEntity,
        components::JointAxis2(*_joint->Axis(1)));
  }

  this->entityCompMgr.CreateComponent(_jointEntity,
      components::Pose(_joint->Pose()));
  this->entityCompMgr.CreateComponent(_jointEntity ,
      components::Name(_joint->Name()));
  this->entityCompMgr.CreateComponent(_jointEntity ,
      components::ThreadPitch(_joint->ThreadPitch()));
  this->entityCompMgr.CreateComponent(_jointEntity,
      components::ParentLinkName(_joint->ParentLinkName()));
  this->entityCompMgr.CreateComponent(_jointEntity,
      components::ChildLinkName(_joint->ChildLinkName()));
}

//////////////////////////////////////////////////
void SimulationRunner::CreateEntities(const sdf::Visual *_visual,
    const Entity _visualEntity)
{
  IGN_PROFILE("SimulationRunner::CreateEntities(sdf::Visual)");

  // Components
  this->entityCompMgr.CreateComponent(_visualEntity, components::Visual());
  this->entityCompMgr.CreateComponent(_visualEntity,
      components::Pose(_visual->Pose()));
  this->entityCompMgr.CreateComponent(_visualEntity,
      components::Name(_visual->Name()));

  if (_visual->Geom())
  {
    this->entityCompMgr.CreateComponent(_visualEntity,
        components::Geometry(*_visual->Geom()));
  }

  // \todo(louise) Populate with default material if undefined
  if (_visual->Material())
  {
    this->entityCompMgr.CreateComponent(_visualEntity,
        components::Material(*_visual->Material()));
  }
}

//////////////////////////////////////////////////
void SimulationRunner::CreateEntities(const sdf::Collision *_collision,
    const Entity _collisionEntity)
{
  IGN_PROFILE("SimulationRunner::CreateEntities(sdf::Collision)");

  // Components
  this->entityCompMgr.CreateComponent(_collisionEntity,
      components::Collision());
  this->entityCompMgr.CreateComponent(_collisionEntity,
      components::Pose(_collision->Pose()));
  this->entityCompMgr.CreateComponent(_collisionEntity,
      components::Name(_collision->Name()));

  if (_collision->Geom())
  {
    this->entityCompMgr.CreateComponent(_collisionEntity,
        components::Geometry(*_collision->Geom()));
  }
}

//////////////////////////////////////////////////
Entity SimulationRunner::CreateEntities(const sdf::Sensor *_sensor)
{
  // Entity
  Entity sensorEntity = this->entityCompMgr.CreateEntity();

  // Components
  this->entityCompMgr.CreateComponent(sensorEntity,
      components::Sensor());
  this->entityCompMgr.CreateComponent(sensorEntity,
      components::Pose(_sensor->Pose()));
  this->entityCompMgr.CreateComponent(sensorEntity,
      components::Name(_sensor->Name()));

  if (_sensor->Type() == sdf::SensorType::CAMERA)
  {
    auto elem = _sensor->Element();

    this->entityCompMgr.CreateComponent(sensorEntity,
        components::Camera(elem));
  }
  else
  {
    ignwarn << "Sensor type [" << static_cast<int>(_sensor->Type())
            << "] not supported yet." << std::endl;
  }

  return sensorEntity;
}

//////////////////////////////////////////////////
void SimulationRunner::LoadPlugins(const sdf::ElementPtr &_sdf,
    const Entity _entity)
{
  if (!_sdf->HasElement("plugin"))
    return;

  sdf::ElementPtr pluginElem = _sdf->GetElement("plugin");
  while (pluginElem)
  {
    auto system = this->systemLoader->LoadPlugin(pluginElem);
    if (system)
    {
      auto systemConfig = system.value()->QueryInterface<ISystemConfigure>();
      if (systemConfig != nullptr)
      {
        systemConfig->Configure(_entity, pluginElem,
                                this->entityCompMgr,
                                this->eventMgr);
      }
      this->AddSystem(system.value());
    }
    pluginElem = pluginElem->GetNextElement("plugin");
  }
}

/////////////////////////////////////////////////
bool SimulationRunner::Running() const
{
  return this->running;
}

/////////////////////////////////////////////////
uint64_t SimulationRunner::IterationCount() const
{
  return this->currentInfo.iterations;
}

/////////////////////////////////////////////////
size_t SimulationRunner::EntityCount() const
{
  return this->entityCompMgr.EntityCount();
}

/////////////////////////////////////////////////
size_t SimulationRunner::SystemCount() const
{
  return this->systems.size();
}

/////////////////////////////////////////////////
void SimulationRunner::SetUpdatePeriod(
    const std::chrono::steady_clock::duration &_updatePeriod)
{
  this->updatePeriod = _updatePeriod;
}

/////////////////////////////////////////////////
void SimulationRunner::SetPaused(const bool _paused)
{
  // Only update the realtime clock if Run() has been called.
  if (this->running)
  {
    // Start or stop the realtime stopwatch based on _paused. We don't need to
    // check the stopwatch state here since the stopwatch class checks its
    // running state inside Stop() and Start().
    if (_paused)
    {
      this->realTimeWatch.Stop();
    }
    else
      this->realTimeWatch.Start();
  }

  // Store the pause state
  this->currentInfo.paused = _paused;
}

/////////////////////////////////////////////////
bool SimulationRunner::OnWorldControl(const msgs::WorldControl &_req,
    msgs::Boolean &_res)
{
  std::lock_guard<std::mutex> lock(this->msgBufferMutex);
  this->worldControlMsgs.push_back(_req);
  _res.set_data(true);
  return true;
}

/////////////////////////////////////////////////
void SimulationRunner::ProcessMessages()
{
  IGN_PROFILE("SimulationRunner::ProcessMessages");
  std::lock_guard<std::mutex> lock(this->msgBufferMutex);
  this->ProcessWorldControl();
}

/////////////////////////////////////////////////
void SimulationRunner::ProcessWorldControl()
{
  IGN_PROFILE("SimulationRunner::ProcessWorldControl");
  for (const msgs::WorldControl &msg : this->worldControlMsgs)
  {
    // Play / pause
    this->SetPaused(msg.pause());

    // Step, only if we are paused.
    if (this->Paused() && msg.multi_step() > 0)
    {
      this->pendingSimIterations += msg.multi_step();
      // Unpause so that stepping can occur.
      this->SetPaused(false);
    }
  }

  this->worldControlMsgs.clear();
}

/////////////////////////////////////////////////
bool SimulationRunner::Paused() const
{
  return this->currentInfo.paused;
}

/////////////////////////////////////////////////
const EntityComponentManager &SimulationRunner::EntityCompMgr() const
{
  return this->entityCompMgr;
}

/////////////////////////////////////////////////
const UpdateInfo &SimulationRunner::CurrentInfo() const
{
  return this->currentInfo;
}

/////////////////////////////////////////////////
const std::chrono::steady_clock::duration &
SimulationRunner::UpdatePeriod() const
{
  return this->updatePeriod;
}

/////////////////////////////////////////////////
const ignition::math::clock::duration &SimulationRunner::StepSize() const
{
  return this->stepSize;
}

/////////////////////////////////////////////////
void SimulationRunner::SetStepSize(const ignition::math::clock::duration &_step)
{
  this->stepSize = _step;
}

/////////////////////////////////////////////////
bool SimulationRunner::HasEntity(const std::string &_name) const
{
  bool result = false;
  this->entityCompMgr.Each<components::Name>([&](const Entity,
        const components::Name *_entityName)->bool
    {
      if (_entityName->Data() == _name)
      {
        result = true;
        return false;
      }
      return true;
    });

  return result;
}

/////////////////////////////////////////////////
bool SimulationRunner::RequestEraseEntity(const std::string &_name)
{
  bool result = false;
  this->entityCompMgr.Each<components::Name>([&](const Entity _entity,
        const components::Name *_entityName)->bool
    {
      if (_entityName->Data() == _name)
      {
        this->entityCompMgr.RequestEraseEntity(_entity);
        result = true;
        return false;
      }
      return true;
    });

  return result;
}

/////////////////////////////////////////////////
std::optional<Entity> SimulationRunner::EntityByName(
    const std::string &_name) const
{
  std::optional<Entity> entity;
  this->entityCompMgr.Each<components::Name>([&](const Entity _entity,
        const components::Name *_entityName)->bool
    {
      if (_entityName->Data() == _name)
      {
        entity = _entity;
        return false;
      }
      return true;
    });

  return entity;
}

/////////////////////////////////////////////////
bool SimulationRunner::RequestEraseEntity(const Entity _entity)
{
  if (this->entityCompMgr.HasEntity(_entity))
  {
    this->entityCompMgr.RequestEraseEntity(_entity);
    return true;
  }

  return false;
}

//////////////////////////////////////////////////
bool SimulationRunner::GuiInfoService(ignition::msgs::GUI &_res)
{
  _res.Clear();

  _res.CopyFrom(this->guiMsg);

  return true;
}<|MERGE_RESOLUTION|>--- conflicted
+++ resolved
@@ -509,22 +509,15 @@
     auto lightEntity = this->entityCompMgr.CreateEntity(_linkEntity);
     this->CreateEntities(light, lightEntity);
   }
-<<<<<<< HEAD
-=======
 
   // Sensors
   for (uint64_t sensorIndex = 0; sensorIndex < _link->SensorCount();
       ++sensorIndex)
   {
     auto sensor = _link->SensorByIndex(sensorIndex);
-    auto sensorEntity = this->CreateEntities(sensor);
-
-    this->entityCompMgr.CreateComponent(sensorEntity,
-        components::ParentEntity(linkEntity));
-  }
-
-  return linkEntity;
->>>>>>> 4a9e5339
+    auto sensorEntity = this->entityCompMgr.CreateEntity(_linkEntity);
+    this->CreateEntities(sensor, sensorEntity);
+  }
 }
 
 //////////////////////////////////////////////////
@@ -612,24 +605,24 @@
 }
 
 //////////////////////////////////////////////////
-Entity SimulationRunner::CreateEntities(const sdf::Sensor *_sensor)
-{
-  // Entity
-  Entity sensorEntity = this->entityCompMgr.CreateEntity();
+void SimulationRunner::CreateEntities(const sdf::Sensor *_sensor,
+    const Entity _sensorEntity)
+{
+  IGN_PROFILE("SimulationRunner::CreateEntities(sdf::Sensor)");
 
   // Components
-  this->entityCompMgr.CreateComponent(sensorEntity,
+  this->entityCompMgr.CreateComponent(_sensorEntity,
       components::Sensor());
-  this->entityCompMgr.CreateComponent(sensorEntity,
+  this->entityCompMgr.CreateComponent(_sensorEntity,
       components::Pose(_sensor->Pose()));
-  this->entityCompMgr.CreateComponent(sensorEntity,
+  this->entityCompMgr.CreateComponent(_sensorEntity,
       components::Name(_sensor->Name()));
 
   if (_sensor->Type() == sdf::SensorType::CAMERA)
   {
     auto elem = _sensor->Element();
 
-    this->entityCompMgr.CreateComponent(sensorEntity,
+    this->entityCompMgr.CreateComponent(_sensorEntity,
         components::Camera(elem));
   }
   else
@@ -637,8 +630,6 @@
     ignwarn << "Sensor type [" << static_cast<int>(_sensor->Type())
             << "] not supported yet." << std::endl;
   }
-
-  return sensorEntity;
 }
 
 //////////////////////////////////////////////////
