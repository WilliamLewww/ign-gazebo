--- conflicted
+++ resolved
@@ -1203,9 +1203,7 @@
     }
   }
 
-<<<<<<< HEAD
   this->dataPtr->UpdateVisualLabels(entityLabel);
-=======
   // update joint parent visual poses
   {
     for (const auto &jointEntity : updateJointParentPoses)
@@ -1213,7 +1211,6 @@
       this->dataPtr->sceneManager.UpdateJointParentPose(jointEntity);
     }
   }
->>>>>>> c992f318
 
   // create new transparent visuals
   {
