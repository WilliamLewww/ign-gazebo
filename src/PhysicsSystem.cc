/*
 * Copyright (C) 2018 Open Source Robotics Foundation
 *
 * Licensed under the Apache License, Version 2.0 (the "License");
 * you may not use this file except in compliance with the License.
 * You may obtain a copy of the License at
 *
 *     http://www.apache.org/licenses/LICENSE-2.0
 *
 * Unless required by applicable law or agreed to in writing, software
 * distributed under the License is distributed on an "AS IS" BASIS,
 * WITHOUT WARRANTIES OR CONDITIONS OF ANY KIND, either express or implied.
 * See the License for the specific language governing permissions and
 * limitations under the License.
 *
*/
#include <ignition/math/Pose3.hh>

#include "ignition/gazebo/EntityComponentManager.hh"
#include "ignition/gazebo/EntityQuery.hh"
#include "ignition/gazebo/PhysicsSystem.hh"
#include "ignition/gazebo/SystemQueryResponse.hh"

#include "ignition/gazebo/PoseComponent.hh"
#include "ignition/gazebo/WorldComponent.hh"
#include "ignition/gazebo/WorldStatisticsComponent.hh"

using namespace ignition::gazebo;
using namespace std::chrono_literals;

// Private data class.
class ignition::gazebo::PhysicsSystemPrivate
{
  /// \brief Query callback for entity that has physics components.
  /// \param[in] _response The system query response data.
  public: void OnUpdate(SystemQueryResponse &_response);

  /// \brief Query callback to update time.
  /// \param[in] _response The system query response data.
  public: void OnUpdateTime(SystemQueryResponse &_response);
};

//////////////////////////////////////////////////
PhysicsSystem::PhysicsSystem()
  : System("Physics"), dataPtr(new PhysicsSystemPrivate)
{
}

//////////////////////////////////////////////////
PhysicsSystem::~PhysicsSystem()
{
}

//////////////////////////////////////////////////
void PhysicsSystem::Init(EntityQueryRegistrar &_registrar)
{
  {
    /// \todo(nkoenig) support curly-bracket initialization of EntityQuery.
    EntityQuery query;
    query.AddComponentType(
        EntityComponentManager::ComponentType<PoseComponent>());

    _registrar.Register(query,
        std::bind(&PhysicsSystemPrivate::OnUpdate, this->dataPtr.get(),
          std::placeholders::_1));
  }

  {
    EntityQuery query;
    query.AddComponentType(
        EntityComponentManager::ComponentType<WorldStatisticsComponent>());
    _registrar.Register(query,
        std::bind(&PhysicsSystemPrivate::OnUpdateTime, this->dataPtr.get(),
          std::placeholders::_1));
  }
}

//////////////////////////////////////////////////
void PhysicsSystemPrivate::OnUpdateTime(SystemQueryResponse &_response)
{
  auto *worldStats =
    _response.EntityComponentMgr().First<WorldStatisticsComponent>();

<<<<<<< HEAD
  const auto *worldComponent =
    _response.EntityComponentMgr().First<WorldComponent>();

  /// \todo(nkoenig) We might want to prevent all system from modifying
=======
  auto *worldComponent =
    _response.EntityComponentMgr().Component<WorldComponent>(
      *_response.Query().Entities().begin());

  /// \todo(nkoenig) We might want to prevent all systems from modifying
>>>>>>> 4f4d9cf9
  /// simulation time.
  worldStats->AddSimTime(worldComponent->MaxStep());

  worldStats->AddIterations(1u);
}

//////////////////////////////////////////////////
void PhysicsSystemPrivate::OnUpdate(SystemQueryResponse &_response)
{
  // Sleep for some amount of time to simulate the computation needed to
  // update physics.
  _response.EntityComponentMgr().Each<PoseComponent>(
    [&](const EntityId &_entity, const PoseComponent *_pose)
    {
      if (_pose)
      {
        std::cout << "Pose[" << _pose->Pose() << "]\n";
        std::this_thread::sleep_for(50us);
      }
    });

  // \todo(nkoenig) AcutallyUpdate dynamics

  // \todo(nkoenig) Update collisions

  // \todo(nkoenig) Update entity pose information.
}<|MERGE_RESOLUTION|>--- conflicted
+++ resolved
@@ -81,18 +81,10 @@
   auto *worldStats =
     _response.EntityComponentMgr().First<WorldStatisticsComponent>();
 
-<<<<<<< HEAD
   const auto *worldComponent =
     _response.EntityComponentMgr().First<WorldComponent>();
 
-  /// \todo(nkoenig) We might want to prevent all system from modifying
-=======
-  auto *worldComponent =
-    _response.EntityComponentMgr().Component<WorldComponent>(
-      *_response.Query().Entities().begin());
-
   /// \todo(nkoenig) We might want to prevent all systems from modifying
->>>>>>> 4f4d9cf9
   /// simulation time.
   worldStats->AddSimTime(worldComponent->MaxStep());
 
@@ -105,7 +97,7 @@
   // Sleep for some amount of time to simulate the computation needed to
   // update physics.
   _response.EntityComponentMgr().Each<PoseComponent>(
-    [&](const EntityId &_entity, const PoseComponent *_pose)
+    [&](const EntityId &/*_entity*/, const PoseComponent *_pose)
     {
       if (_pose)
       {
