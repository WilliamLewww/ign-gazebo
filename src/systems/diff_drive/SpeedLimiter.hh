/*********************************************************************
 * Software License Agreement (BSD License)
 *
 *  Copyright (c) 2013, PAL Robotics, S.L.
 *  All rights reserved.
 *
 *  Redistribution and use in source and binary forms, with or without
 *  modification, are permitted provided that the following conditions
 *  are met:
 *
 *   * Redistributions of source code must retain the above copyright
 *     notice, this list of conditions and the following disclaimer.
 *   * Redistributions in binary form must reproduce the above
 *     copyright notice, this list of conditions and the following
 *     disclaimer in the documentation and/or other materials provided
 *     with the distribution.
 *   * Neither the name of the PAL Robotics nor the names of its
 *     contributors may be used to endorse or promote products derived
 *     from this software without specific prior written permission.
 *
 *  THIS SOFTWARE IS PROVIDED BY THE COPYRIGHT HOLDERS AND CONTRIBUTORS
 *  "AS IS" AND ANY EXPRESS OR IMPLIED WARRANTIES, INCLUDING, BUT NOT
 *  LIMITED TO, THE IMPLIED WARRANTIES OF MERCHANTABILITY AND FITNESS
 *  FOR A PARTICULAR PURPOSE ARE DISCLAIMED. IN NO EVENT SHALL THE
 *  COPYRIGHT OWNER OR CONTRIBUTORS BE LIABLE FOR ANY DIRECT, INDIRECT,
 *  INCIDENTAL, SPECIAL, EXEMPLARY, OR CONSEQUENTIAL DAMAGES (INCLUDING,
 *  BUT NOT LIMITED TO, PROCUREMENT OF SUBSTITUTE GOODS OR SERVICES;
 *  LOSS OF USE, DATA, OR PROFITS; OR BUSINESS INTERRUPTION) HOWEVER
 *  CAUSED AND ON ANY THEORY OF LIABILITY, WHETHER IN CONTRACT, STRICT
 *  LIABILITY, OR TORT (INCLUDING NEGLIGENCE OR OTHERWISE) ARISING IN
 *  ANY WAY OUT OF THE USE OF THIS SOFTWARE, EVEN IF ADVISED OF THE
 *  POSSIBILITY OF SUCH DAMAGE.
 *********************************************************************/

/*
 * Author: Enrique Fernández
 * Modified: Carlos Agüero
 */

#ifndef IGNITION_GAZEBO_SYSTEMS_SPEEDLIMITER_HH_
#define IGNITION_GAZEBO_SYSTEMS_SPEEDLIMITER_HH_

#include <memory>

#include <ignition/gazebo/diff-drive-system/Export.hh>
#include <ignition/gazebo/System.hh>

namespace ignition
{
namespace gazebo
{
// Inline bracket to help doxygen filtering.
inline namespace IGNITION_GAZEBO_VERSION_NAMESPACE {
namespace systems
{
  // Forward declaration.
  class SpeedLimiterPrivate;

  /// \brief Class to limit velocity, acceleration and jerk.
  /// \ref https://github.com/ros-controls/ros_controllers/tree/melodic-devel/diff_drive_controller
<<<<<<< HEAD
  class IGNITION_GAZEBO_DIFF_DRIVE_SYSTEM_VISIBLE SpeedLimiter
=======
  class SpeedLimiter
>>>>>>> 60aac163
  {
    /// \brief Constructor.
    /// \param [in] _hasVelocityLimits     if true, applies velocity limits.
    /// \param [in] _hasAccelerationLimits if true, applies acceleration limits.
    /// \param [in] _hasJerkLimits         if true, applies jerk limits.
    /// \param [in] _minVelocity Minimum velocity [m/s], usually <= 0.
    /// \param [in] _maxVelocity Maximum velocity [m/s], usually >= 0.
    /// \param [in] _minAcceleration Minimum acceleration [m/s^2], usually <= 0.
    /// \param [in] _maxAcceleration Maximum acceleration [m/s^2], usually >= 0.
    /// \param [in] _minJerk Minimum jerk [m/s^3], usually <= 0.
    /// \param [in] _maxJerk Maximum jerk [m/s^3], usually >= 0.
    public: SpeedLimiter(bool   _hasVelocityLimits     = false,
                         bool   _hasAccelerationLimits = false,
                         bool   _hasJerkLimits         = false,
                         double _minVelocity           = 0.0,
                         double _maxVelocity           = 0.0,
                         double _minAcceleration       = 0.0,
                         double _maxAcceleration       = 0.0,
                         double _minJerk               = 0.0,
                         double _maxJerk               = 0.0);

    /// \brief Destructor.
    public: ~SpeedLimiter();

    /// \brief Limit the velocity and acceleration.
    /// \param [in, out] _v  Velocity [m/s].
    /// \param [in]      _v0 Previous velocity to v  [m/s].
    /// \param [in]      _v1 Previous velocity to v0 [m/s].
    /// \param [in]      _dt Time step [s].
    /// \return Limiting factor (1.0 if none).
    public: double Limit(double &_v,
                         double _v0,
                         double _v1,
                         double _dt) const;

    /// \brief Limit the velocity.
    /// \param [in, out] _v Velocity [m/s].
    /// \return Limiting factor (1.0 if none).
    public: double LimitVelocity(double &_v) const;

    /// \brief Limit the acceleration.
    /// \param [in, out] _v  Velocity [m/s].
    /// \param [in]      _v0 Previous velocity [m/s].
    /// \param [in]      _dt Time step [s].
    /// \return Limiting factor (1.0 if none).
    public: double LimitAcceleration(double &_v,
                                     double _v0,
                                     double _dt) const;

    /// \brief Limit the jerk.
    /// \param [in, out] _v  Velocity [m/s].
    /// \param [in]      _v0 Previous velocity to v  [m/s].
    /// \param [in]      _v1 Previous velocity to v0 [m/s].
    /// \param [in]      _dt Time step [s].
    /// \return Limiting factor (1.0 if none).
    /// \see http://en.wikipedia.org/wiki/Jerk_%28physics%29#Motion_control.
    public: double LimitJerk(double &_v,
                             double _v0,
                             double _v1,
                             double _dt) const;

    /// \brief Private data pointer.
    private: std::unique_ptr<SpeedLimiterPrivate> dataPtr;
  };
  }
}
}
}

#endif<|MERGE_RESOLUTION|>--- conflicted
+++ resolved
@@ -42,7 +42,6 @@
 
 #include <memory>
 
-#include <ignition/gazebo/diff-drive-system/Export.hh>
 #include <ignition/gazebo/System.hh>
 
 namespace ignition
@@ -58,11 +57,7 @@
 
   /// \brief Class to limit velocity, acceleration and jerk.
   /// \ref https://github.com/ros-controls/ros_controllers/tree/melodic-devel/diff_drive_controller
-<<<<<<< HEAD
-  class IGNITION_GAZEBO_DIFF_DRIVE_SYSTEM_VISIBLE SpeedLimiter
-=======
   class SpeedLimiter
->>>>>>> 60aac163
   {
     /// \brief Constructor.
     /// \param [in] _hasVelocityLimits     if true, applies velocity limits.
