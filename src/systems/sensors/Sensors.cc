--- conflicted
+++ resolved
@@ -66,11 +66,7 @@
 Sensors::~Sensors() = default;
 
 //////////////////////////////////////////////////
-<<<<<<< HEAD
 void Sensors::Configure(const Entity & /*_id*/,
-=======
-void Sensors::Configure(const Entity &/*_id*/,
->>>>>>> 65265b0e
     const std::shared_ptr<const sdf::Element> &_sdf,
     EntityComponentManager &/*_ecm*/,
     EventManager &/*_eventMgr*/)
