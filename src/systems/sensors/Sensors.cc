--- conflicted
+++ resolved
@@ -377,8 +377,10 @@
         auto entity = this->sceneManager.EntityById(_entity);
         if (entity)
         {
-<<<<<<< HEAD
           this->sensorManager.Remove(_entity);
+          // FISME(louise) SensorId not implemented in ign-sensors
+          // auto sensorID = this->sensorManager.SensorId(entity->Name());
+          // this->sensorManager.Remove(sensorID);
         }
         this->sceneManager.RemoveEntity(_entity);
         return true;
@@ -392,11 +394,9 @@
         if (entity)
         {
           this->sensorManager.Remove(_entity);
-=======
           // FISME(louise) SensorId not implemented in ign-sensors
           // auto sensorID = this->sensorManager.SensorId(entity->Name());
           // this->sensorManager.Remove(sensorID);
->>>>>>> 1368b014
         }
         this->sceneManager.RemoveEntity(_entity);
         return true;
