--- conflicted
+++ resolved
@@ -245,13 +245,8 @@
         return true;
       });
 
-<<<<<<< HEAD
   _ecm.EachNew<components::Model, components::Name, components::Pose,
-            components::ParentEntity, components::Static>(
-=======
-  _ecm.Each<components::Model, components::Name, components::Pose,
             components::Static>(
->>>>>>> e5db3dd6
       [&](const Entity &_entity,
         const components::Model * /* _model */,
         const components::Name *_name,
@@ -289,12 +284,7 @@
         return true;
       });
 
-<<<<<<< HEAD
-  _ecm.EachNew<components::Link, components::Name, components::Pose,
-            components::ParentEntity>(
-=======
-  _ecm.Each<components::Link, components::Name, components::Pose>(
->>>>>>> e5db3dd6
+  _ecm.EachNew<components::Link, components::Name, components::Pose>(
       [&](const Entity &_entity,
         const components::Link * /* _link */,
         const components::Name *_name,
@@ -340,20 +330,7 @@
   // We don't need to add visuals to the physics engine.
 
   // collisions
-<<<<<<< HEAD
   _ecm.EachNew<components::Collision, components::Name, components::Pose,
-               components::Geometry, components::ParentEntity>(
-      [&](const Entity &_entity,
-          const components::Collision * /* _collision */,
-          const components::Name *_name,
-          const components::Pose *_pose,
-          const components::Geometry *_geom,
-          const components::ParentEntity *_parent) -> bool
-      {
-        if (this->entityCollisionMap.find(_entity) ==
-            this->entityCollisionMap.end())
-=======
-  _ecm.Each<components::Collision, components::Name, components::Pose,
             components::Geometry>(
       [&](const Entity &_entity,
         const components::Collision * /* _collision */,
@@ -361,6 +338,14 @@
         const components::Pose *_pose,
         const components::Geometry *_geom)->bool
       {
+        if (this->entityCollisionMap.find(_entity) !=
+            this->entityCollisionMap.end())
+        {
+          ignwarn << "Trying to create repeated collision [" << _name->Data()
+                  << "]" << std::endl;
+          return true;
+        }
+
         // Find parent link
         Entity parentEntity = _ecm.Entities().AdjacentsTo(_entity).begin()->first;
         auto linkPtrPhys = this->entityLinkMap.at(parentEntity);
@@ -379,55 +364,41 @@
         collision.SetGeom(_geom->Data());
 
         if (_geom->Data().Type() == sdf::GeometryType::MESH)
->>>>>>> e5db3dd6
-        {
-          sdf::Collision collision;
-          collision.SetName(_name->Data());
-          collision.SetPose(_pose->Data());
-          collision.SetGeom(_geom->Data());
-          auto linkPtrPhys = this->entityLinkMap.at(_parent->Data());
-
-          if (_geom->Data().Type() == sdf::GeometryType::MESH)
+        {
+          auto meshSdf = _geom->Data().MeshShape();
+          if (nullptr == meshSdf)
           {
-            auto meshSdf = _geom->Data().MeshShape();
-            if (nullptr == meshSdf)
-            {
-              ignwarn << "Mesh geometry for collision [" << _name->Data()
-                      << "] missing mesh shape." << std::endl;
-              return true;
-            }
-
-            auto &meshManager = *ignition::common::MeshManager::Instance();
-            auto *mesh = meshManager.Load(meshSdf->Uri());
-            if (nullptr == mesh)
-            {
-              ignwarn << "Failed to load mesh from [" << meshSdf->Uri()
-                      << "]." << std::endl;
-              return true;
-            }
-
-            linkPtrPhys->AttachMeshShape(_name->Data(), *mesh,
-                ignition::math::eigen3::convert(_pose->Data()));
+            ignwarn << "Mesh geometry for collision [" << _name->Data()
+                    << "] missing mesh shape." << std::endl;
+            return true;
           }
-          else
+
+          auto &meshManager = *ignition::common::MeshManager::Instance();
+          auto *mesh = meshManager.Load(meshSdf->Uri());
+          if (nullptr == mesh)
           {
-            linkPtrPhys->ConstructCollision(collision);
+            ignwarn << "Failed to load mesh from [" << meshSdf->Uri()
+                    << "]." << std::endl;
+            return true;
           }
 
-          // for now, we won't have a map to the collision once it's added
-          this->entityCollisionMap.insert(std::make_pair(_entity, nullptr));
-        }
+          linkPtrPhys->AttachMeshShape(_name->Data(), *mesh,
+              ignition::math::eigen3::convert(_pose->Data()));
+        }
+        else
+        {
+          linkPtrPhys->ConstructCollision(collision);
+        }
+
+        // Store in map
+        this->entityCollisionMap.insert(std::make_pair(_entity, nullptr));
+
         return true;
       });
 
   // joints
-<<<<<<< HEAD
   _ecm.EachNew<components::Joint, components::Name, components::JointType,
-            components::Pose, components::ThreadPitch, components::ParentEntity,
-=======
-  _ecm.Each<components::Joint, components::Name, components::JointType,
             components::Pose, components::ThreadPitch,
->>>>>>> e5db3dd6
             components::ParentLinkName,
             components::ChildLinkName>(
       [&](const Entity &  _entity,
@@ -439,18 +410,8 @@
         const components::ParentLinkName *_parentLinkName,
         const components::ChildLinkName *_childLinkName)->bool
       {
-        if (this->entityJointMap.find(_entity) == this->entityJointMap.end())
-        {
-<<<<<<< HEAD
-          sdf::Joint joint;
-          joint.SetName(_name->Data());
-          joint.SetType(_jointType->Data());
-          joint.SetPose(_pose->Data());
-          joint.SetThreadPitch(_threadPitch->Data());
-
-          joint.SetParentLinkName(_parentLinkName->Data());
-          joint.SetChildLinkName(_childLinkName->Data());
-=======
+        if (this->entityJointMap.find(_entity) != this->entityJointMap.end())
+        {
           ignwarn << "Trying to create repeated joint [" << _name->Data()
                   << "]" << std::endl;
           return true;
@@ -473,23 +434,24 @@
         joint.SetType(_jointType->Data());
         joint.SetPose(_pose->Data());
         joint.SetThreadPitch(_threadPitch->Data());
->>>>>>> e5db3dd6
-
-          auto jointAxis = _ecm.Component<components::JointAxis>(_entity);
-          auto jointAxis2 = _ecm.Component<components::JointAxis2>(_entity);
-
-          if (jointAxis)
+
+        joint.SetParentLinkName(_parentLinkName->Data());
+        joint.SetChildLinkName(_childLinkName->Data());
+
+        auto jointAxis = _ecm.Component<components::JointAxis>(_entity);
+        auto jointAxis2 = _ecm.Component<components::JointAxis2>(_entity);
+
+        if (jointAxis)
             joint.SetAxis(0, jointAxis->Data());
-          if (jointAxis2)
+        if (jointAxis2)
             joint.SetAxis(1, jointAxis2->Data());
 
-<<<<<<< HEAD
-          // Use the parent link's parent model as the model of this joint
-          auto modelPtrPhys = this->entityModelMap.at(_parentModel->Data());
-          auto jointPtrPhys = modelPtrPhys->ConstructJoint(joint);
-
-          this->entityJointMap.insert(std::make_pair(_entity, jointPtrPhys));
-        }
+        // Use the parent link's parent model as the model of this joint
+        auto jointPtrPhys = modelPtrPhys->ConstructJoint(joint);
+
+        // Store in map
+        this->entityJointMap.insert(std::make_pair(_entity, jointPtrPhys));
+
         return true;
       });
 }
@@ -500,13 +462,6 @@
   // TODO(addisu) Actually delete entities in ign-physics when that feature is
   // added
   // Assume the world will not be erased
-=======
-        // Use the parent link's parent model as the model of this joint
-        auto jointPtrPhys = modelPtrPhys->ConstructJoint(joint);
-
-        // Store in map
-        this->entityJointMap.insert(std::make_pair(_entity, jointPtrPhys));
->>>>>>> e5db3dd6
 
   // Models
   _ecm.EachErased<components::Model>(
@@ -604,7 +559,10 @@
         auto linkIt = this->entityLinkMap.find(_entity);
         if (linkIt == this->entityLinkMap.end())
         {
-          ignwarn << "Unknown link with id " << _entity << " found\n";
+          // TODO(addisu) Enable warning once we are able to delete entities
+          // from ign-physics. Currently, we only remove entities from the maps
+          // and leaving this uncommented will cause false warnings
+          // ignwarn << "Unknown link with id " << _entity << " found\n";
           return true;
         }
 
@@ -639,17 +597,10 @@
         }
         else
         {
-<<<<<<< HEAD
-          // TODO(addisu) Enable warning once we are able to delete entities
-          // from ign-physics. Currently, we only remove entities from the maps
-          // and leaving this uncommented will cause false warnings
-          // ignwarn << "Unknown link with id " << _entity << " found\n";
-=======
           auto worldPose = linkIt->second->FrameDataRelativeToWorld().pose;
           // Compute the relative pose of this link from the model
           *_pose = components::Pose(math::eigen3::convert(worldPose) +
                                     parentPose->Data().Inverse());
->>>>>>> e5db3dd6
         }
 
         return true;
