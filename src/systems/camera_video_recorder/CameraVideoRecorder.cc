--- conflicted
+++ resolved
@@ -125,20 +125,13 @@
   public: bool recordVideoUseSimTime = false;
 
   /// \brief Video recorder bitrate (bps)
-<<<<<<< HEAD
-  public: unsigned int recordVideoBitrate = 10070000;
+  public: unsigned int recordVideoBitrate = 2070000;
 
   /// \brief Recording frames per second.
   public: unsigned int fps = 25;
 
   /// \brief Marker manager
   public: MarkerManager markerManager;
-=======
-  public: unsigned int recordVideoBitrate = 2070000;
-
-  /// \brief Recording frames per second.
-  public: unsigned int fps = 25;
->>>>>>> d000c9a8
 };
 
 //////////////////////////////////////////////////
