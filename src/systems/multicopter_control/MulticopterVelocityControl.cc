/*
 * Copyright (C) 2019 Open Source Robotics Foundation
 *
 * Licensed under the Apache License, Version 2.0 (the "License");
 * you may not use this file except in compliance with the License.
 * You may obtain a copy of the License at
 *
 *     http://www.apache.org/licenses/LICENSE-2.0
 *
 * Unless required by applicable law or agreed to in writing, software
 * distributed under the License is distributed on an "AS IS" BASIS,
 * WITHOUT WARRANTIES OR CONDITIONS OF ANY KIND, either express or implied.
 * See the License for the specific language governing permissions and
 * limitations under the License.
 *
 */

#include <gz/msgs/actuators.pb.h>
#include <gz/msgs/twist.pb.h>

#include <limits>

#include <gz/common/Profiler.hh>

#include <gz/plugin/Register.hh>
#include <gz/transport/Node.hh>

#include <gz/math/Inertial.hh>
#include <gz/math/Vector3.hh>

#include <gz/math/eigen3/Conversions.hh>

#include <sdf/sdf.hh>

<<<<<<< HEAD
#include "gz/sim/components/Actuators.hh"
#include "gz/sim/components/Gravity.hh"
#include "gz/sim/components/Inertial.hh"
#include "gz/sim/components/Link.hh"
#include "gz/sim/components/ParentEntity.hh"
#include "gz/sim/components/World.hh"
#include "gz/sim/Link.hh"
#include "gz/sim/Model.hh"
=======
#include "ignition/gazebo/components/Actuators.hh"
#include "ignition/gazebo/components/Gravity.hh"
#include "ignition/gazebo/components/Inertial.hh"
#include "ignition/gazebo/components/Link.hh"
#include "ignition/gazebo/components/Model.hh"
#include "ignition/gazebo/components/ParentEntity.hh"
#include "ignition/gazebo/components/World.hh"
#include "ignition/gazebo/Link.hh"
#include "ignition/gazebo/Model.hh"
>>>>>>> b26a5734

#include "MulticopterVelocityControl.hh"


using namespace gz;
using namespace sim;
using namespace systems;
using namespace multicopter_control;

//////////////////////////////////////////////////
void MulticopterVelocityControl::Configure(const Entity &_entity,
    const std::shared_ptr<const sdf::Element> &_sdf,
    EntityComponentManager &_ecm,
    EventManager &/*_eventMgr*/)
{
  this->model = Model(_entity);

  if (!this->model.Valid(_ecm))
  {
    gzerr << "MulticopterVelocityControl plugin should be attached to a model "
           << "entity. Failed to initialize." << std::endl;
    return;
  }

  auto sdfClone = _sdf->Clone();

  if (sdfClone->HasElement("comLinkName"))
  {
    this->comLinkName = sdfClone->Get<std::string>("comLinkName");
  }

  if (this->comLinkName.empty())
  {
    gzerr << "found an empty comLinkName parameter. Failed to initialize.\n";
    return;
  }

  // Get the link entity
  this->comLinkEntity = this->model.LinkByName(_ecm, this->comLinkName);

  if (this->comLinkEntity == kNullEntity)
  {
    gzerr << "Link " << this->comLinkName
           << " could not be found. Failed to initialize.\n";
    return;
  }

  createFrameDataComponents(_ecm, this->comLinkEntity);

  VehicleParameters vehicleParams;

  math::Inertiald vehicleInertial;
<<<<<<< HEAD
  // Compute the vehicle's moment of inertia and mass assuming that all the
  // links in the model belong to the vehicle.
  for (const Entity &link :
       _ecm.ChildrenByComponents(this->model.Entity(), components::Link()))
  {
    auto inertial = _ecm.Component<components::Inertial>(link);
    if (nullptr == inertial)
    {
      gzerr << "Could not find inertial component on on link "
             << this->comLinkName << std::endl;
      return;
    }
    vehicleInertial += inertial->Data();
  }
=======
  vehicleInertial = this->VehicleInertial(_ecm, this->model.Entity());
>>>>>>> b26a5734

  vehicleParams.mass = vehicleInertial.MassMatrix().Mass();
  vehicleParams.inertia = math::eigen3::convert(vehicleInertial.Moi());
  if (sdfClone->HasElement("rotorConfiguration"))
  {
    vehicleParams.rotorConfiguration =
        loadRotorConfiguration(_ecm, sdfClone->GetElement("rotorConfiguration"),
                               this->model, this->comLinkEntity);
    // DEBUG
    // std::cout << "Found "
    //           << vehicleParams.rotorConfiguration.size()
    //           << " rotors" << std::endl;
    // for (const auto &rotor : vehicleParams.rotorConfiguration)
    // {
    //   std::cout << rotor.angle << " "
    //             << rotor.armLength << " " << rotor.forceConstant << " "
    //             << rotor.momentConstant << " " << rotor.direction << "\n\n";
    // }
  }
  else
  {
    gzerr << "Please specify rotorConfiguration.\n";
  }

  this->rotorVelocities.resize(vehicleParams.rotorConfiguration.size());

  auto worldEntity = _ecm.EntityByComponents(components::World());

  if (kNullEntity == worldEntity)
  {
    gzerr << "World entity missing." << std::endl;
    return;
  }

  // Get the world acceleration (defined in world frame)
  auto gravityComp = _ecm.Component<components::Gravity>(worldEntity);

  if (nullptr == gravityComp)
  {
    gzerr << "World missing gravity." << std::endl;
    return;
  }

  vehicleParams.gravity = math::eigen3::convert(gravityComp->Data());

  LeeVelocityControllerParameters controllerParameters;

  if (sdfClone->HasElement("velocityGain"))
  {
    controllerParameters.velocityGain =
        math::eigen3::convert(sdfClone->Get<math::Vector3d>("velocityGain"));
  }
  else
  {
    gzerr << "Please specify velocityGain for MulticopterVelocityControl.\n";
    return;
  }

  if (sdfClone->HasElement("attitudeGain"))
  {
    controllerParameters.attitudeGain =
        math::eigen3::convert(sdfClone->Get<math::Vector3d>("attitudeGain"));
  }
  else
  {
    gzerr << "Please specify attitudeGain for MulticopterVelocityControl.\n";
    return;
  }

  if (sdfClone->HasElement("angularRateGain"))
  {
    controllerParameters.angularRateGain =
        math::eigen3::convert(sdfClone->Get<math::Vector3d>("angularRateGain"));
  }
  else
  {
    gzerr << "Please specify angularRateGain MulticopterVelocityControl.\n";
    return;
  }

  if (sdfClone->HasElement("maximumLinearAcceleration"))
  {
    controllerParameters.maxLinearAcceleration = math::eigen3::convert(
        sdfClone->Get<math::Vector3d>("maximumLinearAcceleration"));
  }
  else
  {
    controllerParameters.maxLinearAcceleration.setConstant(
        std::numeric_limits<double>::max());
  }

  if (sdfClone->HasElement("maximumLinearVelocity"))
  {
    this->maximumLinearVelocity =
        sdfClone->Get<math::Vector3d>("maximumLinearVelocity").Abs();
  }
  else
  {
    this->maximumLinearVelocity.Set(
        std::numeric_limits<double>::max(),
        std::numeric_limits<double>::max(),
        std::numeric_limits<double>::max());
  }

  if (sdfClone->HasElement("maximumAngularVelocity"))
  {
    this->maximumAngularVelocity =
        sdfClone->Get<math::Vector3d>("maximumAngularVelocity").Abs();
  }
  else
  {
    this->maximumAngularVelocity.Set(
        std::numeric_limits<double>::max(),
        std::numeric_limits<double>::max(),
        std::numeric_limits<double>::max());
  }

  this->velocityController = LeeVelocityController::MakeController(
      controllerParameters, vehicleParams);

  if (nullptr == this->velocityController)
  {
    gzerr << "Error while creating the LeeVelocityController\n";
    return;
  }

  math::Vector3d linearVelocityMean{0, 0, 0};
  sdfClone->Get<math::Vector3d>("linearVelocityNoiseMean",
      linearVelocityMean, linearVelocityMean);

  math::Vector3d linearVelocityStdDev{0, 0, 0};
  sdfClone->Get<math::Vector3d>("linearVelocityNoiseStdDev",
      linearVelocityStdDev, linearVelocityStdDev);

  math::Vector3d angularVelocityMean{0, 0, 0};
  sdfClone->Get<math::Vector3d>("angularVelocityNoiseMean",
      angularVelocityMean, angularVelocityMean);

  math::Vector3d angularVelocityStdDev{0, 0, 0};
  sdfClone->Get<math::Vector3d>("angularVelocityNoiseStdDev",
      angularVelocityStdDev, angularVelocityStdDev);

  this->noiseParameters.linearVelocityMean =
      math::eigen3::convert(linearVelocityMean);
  this->noiseParameters.linearVelocityStdDev =
      math::eigen3::convert(linearVelocityStdDev);
  this->noiseParameters.angularVelocityMean =
      math::eigen3::convert(angularVelocityMean);
  this->noiseParameters.angularVelocityStdDev =
      math::eigen3::convert(angularVelocityStdDev);

  if (sdfClone->HasElement("robotNamespace"))
  {
    this->robotNamespace = transport::TopicUtils::AsValidTopic(
        sdfClone->Get<std::string>("robotNamespace"));
    if (this->robotNamespace.empty())
    {
      gzerr << "Robot namespace ["
             << sdfClone->Get<std::string>("robotNamespace") <<"] is invalid."
             << std::endl;
      return;
    }
  }
  else
  {
    gzerr << "Please specify a robotNamespace.\n";
    return;
  }

  sdfClone->Get<std::string>("commandSubTopic",
      this->commandSubTopic, this->commandSubTopic);
  this->commandSubTopic = transport::TopicUtils::AsValidTopic(
      this->commandSubTopic);
  if (this->commandSubTopic.empty())
  {
    gzerr << "Invalid command sub-topic." << std::endl;
    return;
  }

  sdfClone->Get<std::string>("enableSubTopic",
      this->enableSubTopic, this->enableSubTopic);
  this->enableSubTopic = transport::TopicUtils::AsValidTopic(
      this->enableSubTopic);
  if (this->enableSubTopic.empty())
  {
    gzerr << "Invalid enable sub-topic." << std::endl;
    return;
  }

  // Subscribe to actuator command messages
  std::string topic{this->robotNamespace + "/" + this->commandSubTopic};

  this->node.Subscribe(topic, &MulticopterVelocityControl::OnTwist, this);
  gzmsg << "MulticopterVelocityControl subscribing to Twist messages on ["
         << topic << "]" << std::endl;

  std::string enableTopic{this->robotNamespace + "/" + this->enableSubTopic};
  this->node.Subscribe(enableTopic, &MulticopterVelocityControl::OnEnable,
                       this);
  gzmsg << "MulticopterVelocityControl subscribing to Boolean messages on ["
         << enableTopic << "]" << std::endl;

  // Create the Actuators component to take control of rotor speeds
  this->rotorVelocitiesMsg.mutable_velocity()->Resize(
      this->rotorVelocities.size(), 0);

  _ecm.CreateComponent(this->model.Entity(),
                       components::Actuators(this->rotorVelocitiesMsg));

  this->initialized = true;
}

//////////////////////////////////////////////////
math::Inertiald MulticopterVelocityControl::VehicleInertial(
    const EntityComponentManager &_ecm, Entity _entity)
{
  math::Inertiald vehicleInertial;

  for (const Entity &link :
       _ecm.ChildrenByComponents(_entity, components::Link()))
  {
    auto inertial = _ecm.Component<components::Inertial>(link);
    if (nullptr == inertial)
    {
      ignerr << "Could not find inertial component on link "
             << this->comLinkName << std::endl;
      return vehicleInertial;
    }
    vehicleInertial += inertial->Data();
  }

  for (const Entity &modelEnt :
       _ecm.ChildrenByComponents(_entity, components::Model()))
  {
    vehicleInertial += this->VehicleInertial(_ecm, modelEnt);
  }
  return vehicleInertial;
}

//////////////////////////////////////////////////
void MulticopterVelocityControl::PreUpdate(
    const gz::sim::UpdateInfo &_info,
    gz::sim::EntityComponentManager &_ecm)
{
  IGN_PROFILE("MulticopterVelocityControl::PreUpdate");

  if (!this->initialized)
  {
    return;
  }

  // \TODO(anyone) Support rewind
  if (_info.dt < std::chrono::steady_clock::duration::zero())
  {
    gzwarn << "Detected jump back in time ["
        << std::chrono::duration_cast<std::chrono::seconds>(_info.dt).count()
        << "s]. System may not work properly." << std::endl;
  }

  // Nothing left to do if paused.
  if (_info.paused)
  {
    return;
  }

  if (!this->controllerActive)
  {
    // If the last published rotor velocities were not 0, publish zero
    // velocities
    if (this->rotorVelocities.squaredNorm() > 0)
    {
      this->rotorVelocities.setZero();
      this->PublishRotorVelocities(_ecm, this->rotorVelocities);
      // Clear the cmdVelMsg so that the system waits for a new command after
      // being renabled.
      std::lock_guard<std::mutex> lock(this->cmdVelMsgMutex);
      this->cmdVelMsg.reset();
    }
    return;
  }

  EigenTwist cmdVel;
  {
    std::lock_guard<std::mutex> lock(this->cmdVelMsgMutex);
    if (!this->cmdVelMsg.has_value())
    {
      return;
    }

    // Clip with max linear velocity
    math::Vector3d linear = msgs::Convert(this->cmdVelMsg->linear());
    linear.Min(this->maximumLinearVelocity);
    linear.Max(-this->maximumLinearVelocity);

    math::Vector3d angular = msgs::Convert(this->cmdVelMsg->angular());
    angular.Min(this->maximumAngularVelocity);
    angular.Max(-this->maximumAngularVelocity);

    cmdVel.linear = math::eigen3::convert(linear);
    cmdVel.angular = math::eigen3::convert(angular);
  }

  std::optional<FrameData> frameData =
      getFrameData(_ecm, this->comLinkEntity, this->noiseParameters);
  if (!frameData.has_value())
  {
    // Errors would have already been printed
    return;
  }

  this->velocityController->CalculateRotorVelocities(*frameData, cmdVel,
                                                     this->rotorVelocities);

  this->PublishRotorVelocities(_ecm, this->rotorVelocities);
}

//////////////////////////////////////////////////
void MulticopterVelocityControl::OnTwist(
    const msgs::Twist &_msg)
{
  std::lock_guard<std::mutex> lock(this->cmdVelMsgMutex);
  this->cmdVelMsg = _msg;
}

//////////////////////////////////////////////////
void MulticopterVelocityControl::OnEnable(
    const msgs::Boolean &_msg)
{
  this->controllerActive = _msg.data();
}

//////////////////////////////////////////////////
void MulticopterVelocityControl::PublishRotorVelocities(
    gz::sim::EntityComponentManager &_ecm,
    const Eigen::VectorXd &_vels)
{
  if (_vels.size() != this->rotorVelocitiesMsg.velocity_size())
  {
    this->rotorVelocitiesMsg.mutable_velocity()->Resize(_vels.size(), 0);
  }
  for (int i = 0; i < this->rotorVelocities.size(); ++i)
  {
    this->rotorVelocitiesMsg.set_velocity(i, _vels(i));
  }
  // Publish the message by setting the Actuators component on the model entity.
  // This assumes that the MulticopterMotorModel system is attached to this
  // model
  auto actuatorMsgComp =
      _ecm.Component<components::Actuators>(this->model.Entity());

  if (actuatorMsgComp)
  {
    auto compFunc = [](const msgs::Actuators &_a, const msgs::Actuators &_b)
    {
      return std::equal(_a.velocity().begin(), _a.velocity().end(),
                        _b.velocity().begin());
    };
    auto state = actuatorMsgComp->SetData(this->rotorVelocitiesMsg, compFunc)
                     ? ComponentState::PeriodicChange
                     : ComponentState::NoChange;
    _ecm.SetChanged(this->model.Entity(), components::Actuators::typeId, state);
  }
  else
  {
    _ecm.CreateComponent(this->model.Entity(),
                         components::Actuators(this->rotorVelocitiesMsg));
  }
}

IGNITION_ADD_PLUGIN(MulticopterVelocityControl,
                    gz::sim::System,
                    MulticopterVelocityControl::ISystemConfigure,
                    MulticopterVelocityControl::ISystemPreUpdate)

IGNITION_ADD_PLUGIN_ALIAS(
    MulticopterVelocityControl,
    "gz::sim::systems::MulticopterVelocityControl")

// TODO(CH3): Deprecated, remove on version 8
IGNITION_ADD_PLUGIN_ALIAS(
    MulticopterVelocityControl,
    "ignition::gazebo::systems::MulticopterVelocityControl")<|MERGE_RESOLUTION|>--- conflicted
+++ resolved
@@ -32,26 +32,15 @@
 
 #include <sdf/sdf.hh>
 
-<<<<<<< HEAD
 #include "gz/sim/components/Actuators.hh"
 #include "gz/sim/components/Gravity.hh"
 #include "gz/sim/components/Inertial.hh"
 #include "gz/sim/components/Link.hh"
+#include "gz/sim/components/Model.hh"
 #include "gz/sim/components/ParentEntity.hh"
 #include "gz/sim/components/World.hh"
 #include "gz/sim/Link.hh"
 #include "gz/sim/Model.hh"
-=======
-#include "ignition/gazebo/components/Actuators.hh"
-#include "ignition/gazebo/components/Gravity.hh"
-#include "ignition/gazebo/components/Inertial.hh"
-#include "ignition/gazebo/components/Link.hh"
-#include "ignition/gazebo/components/Model.hh"
-#include "ignition/gazebo/components/ParentEntity.hh"
-#include "ignition/gazebo/components/World.hh"
-#include "ignition/gazebo/Link.hh"
-#include "ignition/gazebo/Model.hh"
->>>>>>> b26a5734
 
 #include "MulticopterVelocityControl.hh"
 
@@ -104,24 +93,7 @@
   VehicleParameters vehicleParams;
 
   math::Inertiald vehicleInertial;
-<<<<<<< HEAD
-  // Compute the vehicle's moment of inertia and mass assuming that all the
-  // links in the model belong to the vehicle.
-  for (const Entity &link :
-       _ecm.ChildrenByComponents(this->model.Entity(), components::Link()))
-  {
-    auto inertial = _ecm.Component<components::Inertial>(link);
-    if (nullptr == inertial)
-    {
-      gzerr << "Could not find inertial component on on link "
-             << this->comLinkName << std::endl;
-      return;
-    }
-    vehicleInertial += inertial->Data();
-  }
-=======
   vehicleInertial = this->VehicleInertial(_ecm, this->model.Entity());
->>>>>>> b26a5734
 
   vehicleParams.mass = vehicleInertial.MassMatrix().Mass();
   vehicleParams.inertia = math::eigen3::convert(vehicleInertial.Moi());
@@ -346,7 +318,7 @@
     auto inertial = _ecm.Component<components::Inertial>(link);
     if (nullptr == inertial)
     {
-      ignerr << "Could not find inertial component on link "
+      gzerr << "Could not find inertial component on link "
              << this->comLinkName << std::endl;
       return vehicleInertial;
     }
