/*
 * Copyright (C) 2019 Open Source Robotics Foundation
 *
 * Licensed under the Apache License, Version 2.0 (the "License");
 * you may not use this file except in compliance with the License.
 * You may obtain a copy of the License at
 *
 *     http://www.apache.org/licenses/LICENSE-2.0
 *
 * Unless required by applicable law or agreed to in writing, software
 * distributed under the License is distributed on an "AS IS" BASIS,
 * WITHOUT WARRANTIES OR CONDITIONS OF ANY KIND, either express or implied.
 * See the License for the specific language governing permissions and
 * limitations under the License.
 *
 */
#ifndef IGNITION_GAZEBO_SYSTEMS_POSEPUBLISHER_HH_
#define IGNITION_GAZEBO_SYSTEMS_POSEPUBLISHER_HH_

#include <memory>
#include <ignition/gazebo/config.hh>
<<<<<<< HEAD
#include <ignition/gazebo/pose-publisher-system/Export.hh>
=======
>>>>>>> 60aac163
#include <ignition/gazebo/System.hh>

namespace ignition
{
namespace gazebo
{
// Inline bracket to help doxygen filtering.
inline namespace IGNITION_GAZEBO_VERSION_NAMESPACE {
namespace systems
{
  // Forward declaration
  class PosePublisherPrivate;

  /// \brief Pose publisher system. Attach to an entity to publish the
  /// transform of its child entities in the form of ignition::msgs::Pose
  /// messages, or a single ignition::msgs::Pose_V message if
  /// "use_pose_vector_msg" is true.
  ///
  /// The following parameters are used by the system:
  ///
  /// publish_link_pose         : Set to true to publish link pose
  /// publish_visual_pose       : Set to true to publish visual pose
  /// publish_collision_pose    : Set to true to publish collision pose
  /// publish_sensor_pose       : Set to true to publish sensor pose
  /// publish_nested_model_pose : Set to true to publish nested model pose. The
  ///                             pose of the model that contains this system is
  ///                             also published.
  /// use_pose_vector_msg       : Set to true to publish an
  ///                             ignition::msgs::Pose_V message instead of
  ///                             mulitple ignition::msgs::Pose messages.
  /// update_frequency          : Frequency of pose publications in Hz. A
  ///                             negative frequency publishes as fast as
  ///                             possible (i.e, at the rate of the simulation
  ///                             step)
  /// static_publisher          : Set to true to publish static poses on
  ///                             a "<scoped_entity_name>/pose_static" topic.
  ///                             This will cause only dynamic poses to be
  ///                             published on the "<scoped_entity_name>/pose"
  ///                             topic.
  /// static_update_frequency   : Frequency of static pose publications in Hz. A
  ///                             negative frequency publishes as fast as
  ///                             possible (i.e, at the rate of the simulation
  ///                             step).
<<<<<<< HEAD
  class IGNITION_GAZEBO_POSE_PUBLISHER_SYSTEM_VISIBLE PosePublisher
=======
  class PosePublisher
>>>>>>> 60aac163
      : public System,
        public ISystemConfigure,
        public ISystemPostUpdate
  {
    /// \brief Constructor
    public: PosePublisher();

    /// \brief Destructor
    public: ~PosePublisher() override = default;

    // Documentation inherited
    public: void Configure(const Entity &_entity,
                           const std::shared_ptr<const sdf::Element> &_sdf,
                           EntityComponentManager &_ecm,
                           EventManager &_eventMgr) override;

    // Documentation inherited
    public: void PostUpdate(
                const UpdateInfo &_info,
                const EntityComponentManager &_ecm) override;

    /// \brief Private data pointer
    private: std::unique_ptr<PosePublisherPrivate> dataPtr;
  };
  }
}
}
}

#endif<|MERGE_RESOLUTION|>--- conflicted
+++ resolved
@@ -19,10 +19,6 @@
 
 #include <memory>
 #include <ignition/gazebo/config.hh>
-<<<<<<< HEAD
-#include <ignition/gazebo/pose-publisher-system/Export.hh>
-=======
->>>>>>> 60aac163
 #include <ignition/gazebo/System.hh>
 
 namespace ignition
@@ -66,11 +62,7 @@
   ///                             negative frequency publishes as fast as
   ///                             possible (i.e, at the rate of the simulation
   ///                             step).
-<<<<<<< HEAD
-  class IGNITION_GAZEBO_POSE_PUBLISHER_SYSTEM_VISIBLE PosePublisher
-=======
   class PosePublisher
->>>>>>> 60aac163
       : public System,
         public ISystemConfigure,
         public ISystemPostUpdate
