/*
 * Copyright (C) 2018 Open Source Robotics Foundation
 *
 * Licensed under the Apache License, Version 2.0 (the "License");
 * you may not use this file except in compliance with the License.
 * You may obtain a copy of the License at
 *
 *     http://www.apache.org/licenses/LICENSE-2.0
 *
 * Unless required by applicable law or agreed to in writing, software
 * distributed under the License is distributed on an "AS IS" BASIS,
 * WITHOUT WARRANTIES OR CONDITIONS OF ANY KIND, either express or implied.
 * See the License for the specific language governing permissions and
 * limitations under the License.
 *
*/

#include <gtest/gtest.h>
#include <google/protobuf/util/message_differencer.h>

#include <ignition/common/Console.hh>
#include <ignition/transport/Node.hh>

#include "ignition/gazebo/Server.hh"
#include "ignition/gazebo/test_config.hh"

using namespace ignition;

/// \brief Test SceneBroadcaster system
class SceneBroadcasterTest : public ::testing::TestWithParam<int>
{
  // Documentation inherited
<<<<<<< HEAD
  public: void SetUp() override
=======
  protected: virtual void SetUp() override
>>>>>>> 6eb62040
  {
    common::Console::SetVerbosity(4);
    setenv("IGN_GAZEBO_SYSTEM_PLUGIN_PATH",
           (std::string(PROJECT_BINARY_PATH) + "/lib").c_str(), 1);
  }
};

/////////////////////////////////////////////////
TEST_P(SceneBroadcasterTest, PoseInfo)
{
  // Start server
  ignition::gazebo::ServerConfig serverConfig;
  serverConfig.SetSdfFile(std::string(PROJECT_SOURCE_PATH) +
      "/test/worlds/shapes.sdf");

  gazebo::Server server(serverConfig);
  EXPECT_FALSE(server.Running());
  EXPECT_FALSE(*server.Running(0));
  EXPECT_EQ(14u, *server.EntityCount());

  // Create pose subscriber
  transport::Node node;

  bool received{false};
  std::function<void(const msgs::Pose_V &)> cb = [&](const msgs::Pose_V &_msg)
  {
    EXPECT_EQ(10, _msg.pose_size());

    std::map<int, std::string> entityMap;
    for (auto p = 0; p < _msg.pose_size(); ++p)
    {
      entityMap.insert(std::make_pair(_msg.pose(p).id(), _msg.pose(p).name()));
    }

    EXPECT_EQ(10u, entityMap.size());

    received = true;
  };
  EXPECT_TRUE(node.Subscribe("/world/default/pose/info", cb));

  // Run server
  server.Run(true, 1, false);

  unsigned int sleep{0u};
  unsigned int maxSleep{10u};
  while (!received && sleep++ < maxSleep)
    IGN_SLEEP_MS(100);

  EXPECT_TRUE(received);
}

/////////////////////////////////////////////////
TEST_P(SceneBroadcasterTest, SceneInfo)
{
  // Start server
  ignition::gazebo::ServerConfig serverConfig;
  serverConfig.SetSdfFile(std::string(PROJECT_SOURCE_PATH) +
      "/test/worlds/shapes.sdf");

  gazebo::Server server(serverConfig);
  EXPECT_FALSE(server.Running());
  EXPECT_FALSE(*server.Running(0));
  EXPECT_EQ(14u, *server.EntityCount());

  // Run server
  server.Run(true, 1, false);

  // Create requester
  transport::Node node;

  bool result{false};
  unsigned int timeout{5000};
  ignition::msgs::Scene res;

  EXPECT_TRUE(node.Request("/world/default/scene/info", timeout, res, result));
  EXPECT_TRUE(result);

  EXPECT_EQ(3, res.model_size());

  for (auto m = 0; m < res.model_size(); ++m)
  {
    ASSERT_EQ(1, res.model(m).link_size());
    EXPECT_EQ(res.model(m).name() + "_link", res.model(m).link(0).name());

    ASSERT_EQ(1, res.model(m).link(0).visual_size());
    EXPECT_EQ(res.model(m).name() + "_visual",
        res.model(m).link(0).visual(0).name());
  }

  // Repeat the request to make sure the same information is returned
  ignition::msgs::Scene res2;
  EXPECT_TRUE(node.Request("/world/default/scene/info", timeout, res2, result));
  EXPECT_TRUE(result);

  EXPECT_TRUE(google::protobuf::util::MessageDifferencer::Equals(res, res2));
}

/////////////////////////////////////////////////
TEST_P(SceneBroadcasterTest, SceneGraph)
{
  // Start server
  ignition::gazebo::ServerConfig serverConfig;
  serverConfig.SetSdfFile(std::string(PROJECT_SOURCE_PATH) +
      "/test/worlds/shapes.sdf");

  gazebo::Server server(serverConfig);
  EXPECT_FALSE(server.Running());
  EXPECT_FALSE(*server.Running(0));
  EXPECT_EQ(14u, *server.EntityCount());

  // Run server
  server.Run(true, 1, false);

  // Create requester
  transport::Node node;

  bool result{false};
  unsigned int timeout{5000};
  ignition::msgs::StringMsg res;

  EXPECT_TRUE(node.Request("/world/default/scene/graph", timeout, res, result));
  EXPECT_TRUE(result);

  EXPECT_FALSE(res.data().empty());
  EXPECT_NE(res.data().find("default (0)"), std::string::npos);
  EXPECT_NE(res.data().find("box (1)"), std::string::npos);
  EXPECT_NE(res.data().find("box_link (2)"), std::string::npos);
  EXPECT_NE(res.data().find("box_visual (3)"), std::string::npos);
  EXPECT_NE(res.data().find("cylinder (5)"), std::string::npos);
  EXPECT_NE(res.data().find("cylinder_link (6)"), std::string::npos);
  EXPECT_NE(res.data().find("cylinder_visual (7)"), std::string::npos);
  EXPECT_NE(res.data().find("sphere (9)"), std::string::npos);
  EXPECT_NE(res.data().find("sphere_link (10)"), std::string::npos);
  EXPECT_NE(res.data().find("sphere_visual (11)"), std::string::npos);
}

/////////////////////////////////////////////////
/// Test whether the scene topic is published only when new entities are added
TEST_P(SceneBroadcasterTest, SceneTopic)
{
  // Start server
  ignition::gazebo::ServerConfig serverConfig;
  serverConfig.SetSdfFile(std::string(PROJECT_SOURCE_PATH) +
                          "/test/worlds/shapes.sdf");

  gazebo::Server server(serverConfig);
  EXPECT_FALSE(server.Running());
  EXPECT_FALSE(*server.Running(0));
  EXPECT_EQ(14u, *server.EntityCount());

  // Create requester
  transport::Node node;

  std::vector<msgs::Scene> sceneMsgs;
  std::function<void(const msgs::Scene &)> collectMsgs =
      [&sceneMsgs](const msgs::Scene &_msg)
      {
        sceneMsgs.push_back(_msg);
      };

  node.Subscribe("/world/default/scene/info", collectMsgs);

  // Run server
  server.Run(true, 10, false);

  // Should only have one scene even though the simulation ran multiple times
  ASSERT_EQ(1u, sceneMsgs.size());

  // Compare this scene with one from a service request
  msgs::Scene &scene = sceneMsgs.front();

  bool result{false};
  unsigned int timeout{5000};
  ignition::msgs::Scene msg;

  EXPECT_TRUE(node.Request("/world/default/scene/info", timeout, msg, result));
  EXPECT_TRUE(result);
  EXPECT_TRUE(google::protobuf::util::MessageDifferencer::Equals(msg, scene));
}

/////////////////////////////////////////////////
/// Test whether the scene topic is published only when new entities are added
TEST_P(SceneBroadcasterTest, DeletedTopic)
{
  // Start server
  ignition::gazebo::ServerConfig serverConfig;
  serverConfig.SetSdfFile(std::string(PROJECT_SOURCE_PATH) +
                          "/test/worlds/shapes.sdf");

  gazebo::Server server(serverConfig);
  EXPECT_FALSE(server.Running());
  EXPECT_FALSE(*server.Running(0));

  const std::size_t initEntityCount = 14;
  EXPECT_EQ(initEntityCount, *server.EntityCount());

  // Subscribe to deletions
  transport::Node node;

  std::vector<msgs::UInt32_V> deletionMsgs;
  std::function<void(const msgs::UInt32_V &)> collectMsgs =
      [&deletionMsgs](const msgs::UInt32_V &_msg)
      {
        deletionMsgs.push_back(_msg);
      };

  node.Subscribe("/world/default/scene/deletion", collectMsgs);

  auto cylinderModelId = server.EntityByName("cylinder");
  auto cylinderLinkId = server.EntityByName("cylinder_link");
  ASSERT_TRUE(cylinderModelId.has_value());
  ASSERT_TRUE(cylinderLinkId.has_value());

  EXPECT_EQ(0u, deletionMsgs.size());

  // Run server
  server.Run(true, 1, false);
  EXPECT_EQ(0u, deletionMsgs.size());

  // Delete the cylinder. Deleting the model and the link to avoid physics
  // warnings
  server.RequestEraseEntity(cylinderModelId.value());
  server.RequestEraseEntity(cylinderLinkId.value());
  server.Run(true, 10, false);

  EXPECT_EQ(initEntityCount - 2, server.EntityCount());

  ASSERT_EQ(1u, deletionMsgs.size());

  auto delMsg = deletionMsgs.front();

  // The id of the deleted entity should have been published
  // Note: Only model entities are currently supported for deletion
  EXPECT_TRUE(std::find_if(delMsg.data().cbegin(), delMsg.data().cend(),
      [&cylinderModelId](const auto &_val)
      {
        return _val == cylinderModelId;
      }));
}
// Run multiple times
INSTANTIATE_TEST_CASE_P(ServerRepeat, SceneBroadcasterTest,
    ::testing::Range(1, 2));<|MERGE_RESOLUTION|>--- conflicted
+++ resolved
@@ -30,11 +30,7 @@
 class SceneBroadcasterTest : public ::testing::TestWithParam<int>
 {
   // Documentation inherited
-<<<<<<< HEAD
-  public: void SetUp() override
-=======
   protected: virtual void SetUp() override
->>>>>>> 6eb62040
   {
     common::Console::SetVerbosity(4);
     setenv("IGN_GAZEBO_SYSTEM_PLUGIN_PATH",
