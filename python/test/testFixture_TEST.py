# Copyright (C) 2021 Open Source Robotics Foundation

# Licensed under the Apache License, Version 2.0 (the "License");
# you may not use this file except in compliance with the License.
# You may obtain a copy of the License at

#       http://www.apache.org/licenses/LICENSE-2.0

# Unless required by applicable law or agreed to in writing, software
# distributed under the License is distributed on an "AS IS" BASIS,
# WITHOUT WARRANTIES OR CONDITIONS OF ANY KIND, either express or implied.
# See the License for the specific language governing permissions and
# limitations under the License.

import os
import unittest

from ignition.common import set_verbosity
from ignition.gazebo import TestFixture, World, world_entity
from ignition.math import Vector3d

post_iterations = 0
iterations = 0
pre_iterations = 0

class TestTestFixture(unittest.TestCase):

    def test_test_fixture(self):
        set_verbosity(4)

        file_path = os.path.dirname(os.path.realpath(__file__))
        fixture = TestFixture(os.path.join(file_path, 'gravity.sdf'))

        def on_post_udpate_cb(_info, _ecm):
            global post_iterations
            post_iterations += 1

        def on_pre_udpate_cb(_info, _ecm):
            global pre_iterations
            pre_iterations += 1
            world_e = world_entity(_ecm)
            self.assertEqual(1, world_e)
            w = World(world_e)
            v = w.gravity(_ecm)
            self.assertEqual(Vector3d(0, 0, -9.8), v)

        def on_udpate_cb(_info, _ecm):
            global iterations
            iterations += 1

        fixture.on_post_update(on_post_udpate_cb)
        fixture.on_update(on_udpate_cb)
        fixture.on_pre_update(on_pre_udpate_cb)
        fixture.finalize()

<<<<<<< HEAD
        server = fixture.server()
        server.run(False, 1000, False)

        while(server.is_running()):
            time.sleep(0.1)
=======
        server = helper.server()
        server.run(True, 1000, False)
>>>>>>> b26a5734

        self.assertEqual(1000, pre_iterations)
        self.assertEqual(1000, iterations)
        self.assertEqual(1000, post_iterations)

if __name__ == '__main__':
    unittest.main()<|MERGE_RESOLUTION|>--- conflicted
+++ resolved
@@ -53,16 +53,8 @@
         fixture.on_pre_update(on_pre_udpate_cb)
         fixture.finalize()
 
-<<<<<<< HEAD
         server = fixture.server()
-        server.run(False, 1000, False)
-
-        while(server.is_running()):
-            time.sleep(0.1)
-=======
-        server = helper.server()
         server.run(True, 1000, False)
->>>>>>> b26a5734
 
         self.assertEqual(1000, pre_iterations)
         self.assertEqual(1000, iterations)
