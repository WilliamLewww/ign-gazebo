--- conflicted
+++ resolved
@@ -65,10 +65,6 @@
   /// \param[in] _msg New state message.
   private: void OnState(const msgs::SerializedStepMap &_msg);
 
-<<<<<<< HEAD
-  /// \brief Pointer to private data.
-  IGN_UTILS_UNIQUE_IMPL_PTR(dataPtr)
-=======
   /// \brief Called by the Qt thread to update the ECM with new state
   /// \param[in] _msg New state message.
   private: Q_INVOKABLE void OnStateQt(const msgs::SerializedStepMap &_msg);
@@ -77,18 +73,8 @@
   /// \todo(anyone) Move to GuiRunner::Implementation when porting to v5
   private: Q_INVOKABLE void UpdatePlugins();
 
-  /// \brief Entity-component manager.
-  private: gazebo::EntityComponentManager ecm;
-
-  /// \brief Transport node.
-  private: transport::Node node;
-
-  /// \brief Topic to request state
-  private: std::string stateTopic;
-
-  /// \brief Latest update info
-  private: UpdateInfo updateInfo;
->>>>>>> 6362baed
+  /// \brief Pointer to private data.
+  IGN_UTILS_UNIQUE_IMPL_PTR(dataPtr)
 };
 }
 }
