/*
 * Copyright (C) 2020 Open Source Robotics Foundation
 *
 * Licensed under the Apache License, Version 2.0 (the "License");
 * you may not use this file except in compliance with the License.
 * You may obtain a copy of the License at
 *
 *     http://www.apache.org/licenses/LICENSE-2.0
 *
 * Unless required by applicable law or agreed to in writing, software
 * distributed under the License is distributed on an "AS IS" BASIS,
 * WITHOUT WARRANTIES OR CONDITIONS OF ANY KIND, either express or implied.
 * See the License for the specific language governing permissions and
 * limitations under the License.
 *
*/
#ifndef IGNITION_GAZEBO_GUI_GUIEVENTS_HH_
#define IGNITION_GAZEBO_GUI_GUIEVENTS_HH_

#include <QEvent>
#include <set>
#include <string>
#include <utility>
#include <vector>
#include <ignition/math/Vector3.hh>
#include "ignition/gazebo/Entity.hh"
#include "ignition/gazebo/config.hh"

namespace ignition
{
namespace gazebo
{
namespace gui {
// Inline bracket to help doxygen filtering.
inline namespace IGNITION_GAZEBO_VERSION_NAMESPACE {
/// \brief Namespace for all events. Refer to the EventManager class for
/// more information about events.
namespace events
{
  /// \brief Event that notifies when new entities have been selected.
  class EntitiesSelected : public QEvent
  {
    /// \brief Constructor
    /// \param[in] _entities All the selected entities
    /// \param[in] _fromUser True if the event was directly generated by the
    /// user, false in case it's been propagated through a different mechanism.
    public: explicit EntitiesSelected(
        const std::vector<Entity> &_entities,  // NOLINT
        bool _fromUser = false)
        : QEvent(kType), entities(_entities), fromUser(_fromUser)
    {
    }

    /// \brief Get the data sent with the event.
    /// \return The entities being selected.
    public: std::vector<Entity> Data() const
    {
      return this->entities;
    }

    /// \brief Get whether the event was generated by the user.
    /// \return True for the user.
    public: bool FromUser() const
    {
      return this->fromUser;
    }

    /// \brief Unique type for this event.
    static const QEvent::Type kType = QEvent::Type(QEvent::User + 1);

    /// \brief The selected entities.
    private: std::vector<Entity> entities;

    /// \brief Whether the event was generated by the user,
    private: bool fromUser{false};
  };

  /// \brief Event that notifies when all entities have been deselected.
  class DeselectAllEntities : public QEvent
  {
    /// \brief Constructor
    /// \param[in] _fromUser True if the event was directly generated by the
    /// user, false in case it's been propagated through a different mechanism.
    public: explicit DeselectAllEntities(bool _fromUser = false)
        : QEvent(kType), fromUser(_fromUser)
    {
    }

    /// \brief Get whether the event was generated by the user.
    /// \return True for the user.
    public: bool FromUser() const
    {
      return this->fromUser;
    }

    /// \brief Unique type for this event.
    static const QEvent::Type kType = QEvent::Type(QEvent::User + 2);

    /// \brief Whether the event was generated by the user,
    private: bool fromUser{false};
  };

  /// \brief Event that contains newly created and removed entities
  class AddedRemovedEntities : public QEvent
  {
    /// \brief Constructor
    /// \param[in] _newEntities Set of newly created entities
    /// \param[in] _removedEntities Set of recently removed entities
    public: AddedRemovedEntities(const std::set<Entity> &_newEntities,
                const std::set<Entity> &_removedEntities)
        : QEvent(kType), newEntities(_newEntities),
          removedEntities(_removedEntities)
    {
    }

    /// \brief Get the set of newly created entities
    public: const std::set<Entity> &NewEntities() const
    {
      return this->newEntities;
    }

    /// \brief Get the set of recently removed entities
    public: const std::set<Entity> &RemovedEntities() const
    {
      return this->removedEntities;
    }

    /// \brief Unique type for this event.
    static const QEvent::Type kType = QEvent::Type(QEvent::User + 3);

    /// \brief Set of newly created entities
    private: std::set<Entity> newEntities;

    /// \brief Set of recently removed entities
    private: std::set<Entity> removedEntities;
  };

  /// \brief True if a transform control is currently active (translate /
  /// rotate / scale). False if we're in selection mode.
  class TransformControlModeActive : public QEvent
  {
    /// \brief Constructor
    /// \param[in] _tranformModeActive is the transform control mode active
    public: explicit TransformControlModeActive(const bool _tranformModeActive)
        : QEvent(kType), tranformModeActive(_tranformModeActive)
    {
    }

    /// \brief Unique type for this event.
    static const QEvent::Type kType = QEvent::Type(QEvent::User + 6);

    /// \brief Get the event's value.
    public: bool TransformControlActive()
    {
      return this->tranformModeActive;
    }

    /// \brief True if a transform mode is active.
    private: bool tranformModeActive;
  };

  /// \brief Event that notifies an entity is to be added to the model editor
  class ModelEditorAddEntity : public QEvent
  {
    /// \brief Constructor
    /// \param[in] _tranformModeActive is the transform control mode active
    public: explicit ModelEditorAddEntity(QString _entity, QString _type,
<<<<<<< HEAD
                QString _parent, QString _uri) :
      QEvent(kType), entity(_entity), type(_type), parent(_parent), uri(_uri)
=======
        ignition::gazebo::Entity _parent) : QEvent(kType), entity(_entity),
        type(_type), parent(_parent)
>>>>>>> a246fdd3
    {
    }

    /// \brief Get the entity to add
    public: QString Entity() const
    {
      return this->entity;
    }

    /// \brief Get the URI, if any, associated with the entity to add
    public: QString Uri() const
    {
      return this->uri;
    }

    /// \brief Get the entity type
    public: QString EntityType() const
    {
      return this->type;
    }

    /// \brief Get the parent entity to add the entity to
    public: ignition::gazebo::Entity ParentEntity() const
    {
      return this->parent;
    }

    /// \brief Unique type for this event.
    static const QEvent::Type kType = QEvent::Type(QEvent::User + 7);

    private: QString entity;
    private: QString type;
<<<<<<< HEAD
    private: QString parent;
    private: QString uri;
=======
    private: ignition::gazebo::Entity parent;
>>>>>>> a246fdd3
  };

}  // namespace events
}
}  // namespace gui
}  // namespace gazebo
}  // namespace ignition

#endif  // IGNITION_GAZEBO_GUI_GUIEVENTS_HH_<|MERGE_RESOLUTION|>--- conflicted
+++ resolved
@@ -165,13 +165,8 @@
     /// \brief Constructor
     /// \param[in] _tranformModeActive is the transform control mode active
     public: explicit ModelEditorAddEntity(QString _entity, QString _type,
-<<<<<<< HEAD
-                QString _parent, QString _uri) :
-      QEvent(kType), entity(_entity), type(_type), parent(_parent), uri(_uri)
-=======
-        ignition::gazebo::Entity _parent) : QEvent(kType), entity(_entity),
-        type(_type), parent(_parent)
->>>>>>> a246fdd3
+        ignition::gazebo::Entity _parent, QString _uri) : QEvent(kType), entity(_entity),
+        type(_type), parent(_parent), uri(_uri)
     {
     }
 
@@ -204,12 +199,8 @@
 
     private: QString entity;
     private: QString type;
-<<<<<<< HEAD
-    private: QString parent;
+    private: ignition::gazebo::Entity parent;
     private: QString uri;
-=======
-    private: ignition::gazebo::Entity parent;
->>>>>>> a246fdd3
   };
 
 }  // namespace events
