--- conflicted
+++ resolved
@@ -17,21 +17,13 @@
         uses: actions/checkout@v2
       - name: Compile and test
         id: ci
-<<<<<<< HEAD
         uses: ignition-tooling/action-ignition-ci@ign-tooling-bionic
         with:
           codecov-token: ${{ secrets.CODECOV_TOKEN }}
-  # TODO(anyone) Enable Focal CI and fix failing tests
-=======
-        uses: ignition-tooling/action-ignition-ci@bionic
-        with:
-          codecov-token: ${{ secrets.CODECOV_TOKEN }}
->>>>>>> 86fe6080
   focal-ci:
     runs-on: ubuntu-latest
     name: Ubuntu Focal CI
     steps:
-<<<<<<< HEAD
       - name: Login to GitHub Container Registry
         uses: docker/login-action@v1
         with:
@@ -40,13 +32,6 @@
           password: ${{ secrets.CR_PAT }}
       - name: Checkout
         uses: actions/checkout@v2
-      - name: Compile and test 
-        id: ci
-        uses: ignition-tooling/action-ignition-ci@ign-tooling-focal
-=======
-      - name: Checkout
-        uses: actions/checkout@v2
       - name: Compile and test
         id: ci
-        uses: ignition-tooling/action-ignition-ci@focal
->>>>>>> 86fe6080
+        uses: ignition-tooling/action-ignition-ci@ign-tooling-focal