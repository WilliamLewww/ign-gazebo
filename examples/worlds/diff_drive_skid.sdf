--- conflicted
+++ resolved
@@ -15,29 +15,16 @@
       <real_time_factor>1.0</real_time_factor>
     </physics>
     <plugin
-<<<<<<< HEAD
       filename="libignition-gazebo0-physics-system.so"
-      name="ignition::gazebo::systems::v0::Physics">
+      name="ignition::gazebo::systems::Physics">
     </plugin>
     <plugin
       filename="libignition-gazebo0-user-commands-system.so"
-      name="ignition::gazebo::systems::v0::UserCommands">
+      name="ignition::gazebo::systems::UserCommands">
     </plugin>
     <plugin
       filename="libignition-gazebo0-systems.so"
-      name="ignition::gazebo::systems::v0::SceneBroadcaster">
-=======
-      filename="libignition-gazebo-physics-system.so"
-      name="ignition::gazebo::systems::Physics">
-    </plugin>
-    <plugin
-      filename="libignition-gazebo-user-commands-system.so"
-      name="ignition::gazebo::systems::UserCommands">
-    </plugin>
-    <plugin
-      filename="libignition-gazebo-systems.so"
       name="ignition::gazebo::systems::SceneBroadcaster">
->>>>>>> 38b1f940
     </plugin>
 
     <gui fullscreen="0">
@@ -382,13 +369,8 @@
       </joint>
 
       <plugin
-<<<<<<< HEAD
         filename="libignition-gazebo0-systems.so"
-        name="ignition::gazebo::systems::v0::DiffDrive">
-=======
-        filename="libignition-gazebo-systems.so"
         name="ignition::gazebo::systems::DiffDrive">
->>>>>>> 38b1f940
         <left_joint>front_left_wheel_joint</left_joint>
         <left_joint>rear_left_wheel_joint</left_joint>
         <right_joint>front_right_wheel_joint</right_joint>
