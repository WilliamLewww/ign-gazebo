#!/usr/bin/env bash

DIR="$( cd "$( dirname "${BASH_SOURCE[0]}" )" >/dev/null 2>&1 && pwd )"

<<<<<<< HEAD
ign-gazebo-server -v 4 --network-role=secondary -f $DIR/secondary.sdf
=======
ign-gazebo-server -v 4 --levels --network-role=secondary -f $DIR/secondary.sdf
>>>>>>> 70ee9959

# Ignition Gazebo 1.x.x and 2.x.x support using environment variables to
# configure distributed simulation. This capability is deprecated in
# version 2.x.x, and removed in verion 3.x.x of Inition Gazebo. Please use the
# --network-role and --network-secondaries command line options instead.

# export IGN_GAZEBO_NETWORK_ROLE="SECONDARY"
# ign-gazebo -v 4 --distributed -f $DIR/secondary.sdf<|MERGE_RESOLUTION|>--- conflicted
+++ resolved
@@ -2,11 +2,7 @@
 
 DIR="$( cd "$( dirname "${BASH_SOURCE[0]}" )" >/dev/null 2>&1 && pwd )"
 
-<<<<<<< HEAD
-ign-gazebo-server -v 4 --network-role=secondary -f $DIR/secondary.sdf
-=======
 ign-gazebo-server -v 4 --levels --network-role=secondary -f $DIR/secondary.sdf
->>>>>>> 70ee9959
 
 # Ignition Gazebo 1.x.x and 2.x.x support using environment variables to
 # configure distributed simulation. This capability is deprecated in
