## Ignition Gazebo 4.x

### Ignition Gazebo 4.X.X

### Ignition Gazebo 4.0.0 (20XX-XX-XX)

<<<<<<< HEAD
1. Actor skeleton animation (auto update mode)
    * [Pull Request 579](https://bitbucket.org/ignitionrobotics/ign-gazebo/pull-requests/579)
=======
1. Added support for removing sensors at runtime
    * [Pull Request 558](https://bitbucket.org/ignitionrobotics/ign-gazebo/pull-requests/558)
>>>>>>> be0338d6

1. Add support for visual visibility flags and camera visibility mask
    * [Pull Request 559](https://bitbucket.org/ignitionrobotics/ign-gazebo/pull-requests/559)

1. Support <actor><pose> and <actor><plugin>
    * [Pull Request 542](https://bitbucket.org/ignitionrobotics/ign-gazebo/pull-requests/542)

1. Depend on ign-rendering4, ign-gui4, ign-sensors4
    * [Pull Request 540](https://bitbucket.org/ignitionrobotics/ign-gazebo/pull-requests/540)

1. Axis-Aligned Bounding Boxes
    * [Pull Request 565](https://bitbucket.org/ignitionrobotics/ign-gazebo/pull-requests/565)

## Ignition Gazebo 3.x

### Ignition Gazebo 3.X.X

1. Support <uri>s from Fuel
    * [Pull Request 532](https://bitbucket.org/ignitionrobotics/ign-gazebo/pull-requests/532)

1. Add support for thermal camera
    * [Pull Request 512](https://bitbucket.org/ignitionrobotics/ign-gazebo/pull-requests/512)
    * [Pull Request 513](https://bitbucket.org/ignitionrobotics/ign-gazebo/pull-requests/513)
    * [Pull Request 514](https://bitbucket.org/ignitionrobotics/ign-gazebo/pull-requests/514)

### Ignition Gazebo 3.0.0 (2019-12-10)

1. Add example world for collide bitmask feature
    * [Pull Request 525](https://bitbucket.org/ignitionrobotics/ign-gazebo/pull-requests/525)

1. Remove <emissive> sdf element from visuals that do not emit light in the example worlds
    * [Pull Request 478](https://bitbucket.org/ignitionrobotics/ign-gazebo/pull-requests/478)
    * [Pull Request 480](https://bitbucket.org/ignitionrobotics/ign-gazebo/pull-requests/480)

1. Support for sdformat frame semantics
    * [Pull Request 456](https://bitbucket.org/ignitionrobotics/ign-gazebo/pull-requests/456)

1. Support for relative path URIs for actors
    * [Pull Request 444](https://bitbucket.org/ignitionrobotics/ign-gazebo/pull-requests/444)

1. Add rechargeable battery model
    * [Pull Request 457](https://bitbucket.org/ignitionrobotics/ign-gazebo/pull-requests/457)

1. Add Marker Manager
    * [Pull Request 442](https://bitbucket.org/ignitionrobotics/ign-gazebo/pull-requests/442)

1. Parse material emissive map, bump to msgs5 and transport8
    * [Pull Request 447](https://bitbucket.org/ignitionrobotics/ign-gazebo/pull-requests/447)

1. Move function definitions to their correct locations in EntityComponentManager
    * [Pull Request 380](https://bitbucket.org/ignitionrobotics/ign-gazebo/pull-requests/380)

1. Depend on ign-rendering3, ign-gui3, ign-sensors3
    * [Pull Request 411](https://bitbucket.org/ignitionrobotics/ign-gazebo/pull-requests/411)

1. Rendering and Animating Actors
    * [Pull Request 414](https://bitbucket.org/ignitionrobotics/ign-gazebo/pull-requests/414)


## Ignition Gazebo 2.x

### Ignition Gazebo 2.15.0 (2020-02-07)

1. Fix seeking back in time in log playback
    * [Pull Request 523](https://bitbucket.org/ignitionrobotics/ign-gazebo/pull-requests/523)

1. Fix the deprecated ign-gazebo command line
    * [Pull Request 499](https://bitbucket.org/ignitionrobotics/ign-gazebo/pull-requests/499)

1. Always use the latest render texture in scene3d
    * [Pull Request 518](https://bitbucket.org/ignitionrobotics/ign-gazebo/pull-requests/518)

1. Remove redundent messages when levels get unloaded
    * [Pull Request 522](https://bitbucket.org/ignitionrobotics/ign-gazebo/pull-requests/522)

1. View angle plugin
    * [Pull Request 516](https://bitbucket.org/ignitionrobotics/ign-gazebo/pull-requests/516)

1. Support breadcrumb performers
    * [Pull Request 484](https://bitbucket.org/ignitionrobotics/ign-gazebo/pull-requests/484)

1. Drag and drop Fuel object into mouse position
    * [Pull Request 511](https://bitbucket.org/ignitionrobotics/ign-gazebo/pull-requests/511)

1. Add hotkey keybindings
    * [Pull Request 486](https://bitbucket.org/ignitionrobotics/ign-gazebo/pull-requests/486)

### Ignition Gazebo 2.14.0 (2020-01-10)

1. Use Actuator component to communicate between MulticopterVelocityControl and MulticopterMotorModel systems
    * [Pull Request 498](https://bitbucket.org/ignitionrobotics/ign-gazebo/pull-requests/498)

1.  Backport fix to insert multiple lights with same name
    * [Pull Request 502](https://bitbucket.org/ignitionrobotics/ign-gazebo/pull-requests/502)

1.  Get all component types attached to an entity
    * [Pull Request 494](https://bitbucket.org/ignitionrobotics/ign-gazebo/pull-requests/494)

1.  Fix tooltips on entity tree
    * [Pull Request 496](https://bitbucket.org/ignitionrobotics/ign-gazebo/pull-requests/496)

### Ignition Gazebo 2.13.0 (2019-12-17)

1. Add Multicopter velocity controller
    * [Pull Request 487](https://bitbucket.org/ignitionrobotics/ign-gazebo/pull-requests/487)

1. Fix crash when removing an entity being followed
    * [Pull Request 465](https://bitbucket.org/ignitionrobotics/ign-gazebo/pull-requests/465)

1. Add option to right click and remove nodes
    * [Pull Request 458](https://bitbucket.org/ignitionrobotics/ign-gazebo/pull-requests/458)

1. Fix jumpy log playback
    * [Pull Request 488](https://bitbucket.org/ignitionrobotics/ign-gazebo/pull-requests/488)

1. Remove Scene3d Text anchors
    * [Pull Request 467](https://bitbucket.org/ignitionrobotics/ign-gazebo/pull-requests/467)

1. Show grid using SDF file
    * [Pull Request 461](https://bitbucket.org/ignitionrobotics/ign-gazebo/pull-requests/461)

### Ignition Gazebo 2.12.0 (2019-11-25)

1. Parse visual cast shadows and add CastShadows component
    * [Pull Request 453](https://bitbucket.org/ignitionrobotics/ign-gazebo/pull-requests/453)

1. Update SceneBroadcaster to publish state msg for world with only static models
    * [Pull Request 450](https://bitbucket.org/ignitionrobotics/ign-gazebo/pull-requests/450)

1. Add log video recorder
    * [Pull Request 441](https://bitbucket.org/ignitionrobotics/ign-gazebo/pull-requests/441)

1. Rechargeable battery model
    * [Pull Request 455](https://bitbucket.org/ignitionrobotics/ign-gazebo/pull-requests/455)

1. Add Breadcrumbs system
    * [Pull Request 459](https://bitbucket.org/ignitionrobotics/ign-gazebo/pull-requests/459)

1. Drag models from Fuel
    * [Pull Request 454](https://bitbucket.org/ignitionrobotics/ign-gazebo/pull-requests/454)

1. Improvements to GUI configuration
    * [Pull Request 451](https://bitbucket.org/ignitionrobotics/ign-gazebo/pull-requests/451)

1. Prevent crash when attempting to load more than one render engine per process
    * [Pull Request 463](https://bitbucket.org/ignitionrobotics/ign-gazebo/pull-requests/463)

### Ignition Gazebo 2.11.0 (2019-10-23)

1.  Handle Relative URIs
    * [Pull Request 433](https://bitbucket.org/ignitionrobotics/ign-gazebo/pull-requests/433)

1.  Avoid using invalid/unsupported joints
    * [Pull Request 438](https://bitbucket.org/ignitionrobotics/ign-gazebo/pull-requests/438)

1.  Add mutex to protect views from potential concurrent access
    * [Pull Request 435](https://bitbucket.org/ignitionrobotics/ign-gazebo/pull-requests/435)

1.  Add `Link::WorldKineticEnergy` for computing total kinetic energy of a link with respect to the world frame.
    * [Pull Request 434](https://bitbucket.org/ignitionrobotics/ign-gazebo/pull-requests/434)

1.  Improve steering behavior of example tracked vehicle
    * [Pull Request 432](https://bitbucket.org/ignitionrobotics/ign-gazebo/pull-requests/432)

1.  Rewind / reset and seek
    * [Pull Request 429](https://bitbucket.org/ignitionrobotics/ign-gazebo/pull-requests/429)

1.  Add Follow mode to GUI
    * [Pull Request 430](https://bitbucket.org/ignitionrobotics/ign-gazebo/pull-requests/430)
    * [Pull Request 436](https://bitbucket.org/ignitionrobotics/ign-gazebo/pull-requests/436)

### Ignition Gazebo 2.10.0 (2019-09-08)

1.  Custom odom frequency in sim time
    * [Pull Request 427](https://bitbucket.org/ignitionrobotics/ign-gazebo/pull-requests/427)

1.  Add Move To gui plugin
    * [Pull Request 426](https://bitbucket.org/ignitionrobotics/ign-gazebo/pull-requests/426)

### Ignition Gazebo 2.9.0

1.  Use the JointSetVelocityCommand feature to set joint velocities
    * [Pull Request 424](https://bitbucket.org/ignitionrobotics/ign-gazebo/pull-requests/424)

### Ignition Gazebo 2.8.0 (2019-08-23)

1. Add video recorder gui plugin
    * [Pull Request 422](https://bitbucket.org/ignitionrobotics/ign-gazebo/pull-requests/422)

1. Vertical rays for lidar demo
    * [Pull Request 419](https://bitbucket.org/ignitionrobotics/ign-gazebo/pull-requests/419)

1. Print world path when using cli
    * [Pull Request 420](https://bitbucket.org/ignitionrobotics/ign-gazebo/pull-requests/420)

### Ignition Gazebo 2.7.1

1. Fix order of adding and removing rendering entities, and clean up mesh
   materials in the SceneManager.
    * [Pull Request 415](https://bitbucket.org/ignitionrobotics/ign-gazebo/pull-requests/415)
    * [Pull Request 416](https://bitbucket.org/ignitionrobotics/ign-gazebo/pull-requests/416)

### Ignition Gazebo 2.7.0

1. Move creation of default log path to ServerConfig. This lets both console logs and state logs to be stored in the same directory.  The console messages are always logged.  Allow state log files to be overwritten.
    * [Pull Request 413](https://bitbucket.org/ignitionrobotics/ign-gazebo/pull-requests/413)

1. Baseline for stereo cameras
    * [Pull Request 406](https://bitbucket.org/ignitionrobotics/ign-gazebo/pull-requests/406)

1. Fix log playback with levels. This drops support for logs created before v2.0.0.
    * [Pull Request 407](https://bitbucket.org/ignitionrobotics/ign-gazebo/pull-requests/407)

1. Add worker threads for System PostUpdate phase
    * [Pull Request 387](https://bitbucket.org/ignitionrobotics/ign-gazebo/pull-requests/387)

1. Added a test runner for executing an SDF and recording simulation rates.
   See the `test/performance/READEM.md` file for more info.
    * [Pull Request 389](https://bitbucket.org/ignitionrobotics/ign-gazebo/pull-requests/389)

### Ignition Gazebo 2.6.1 (2019-07-26)

1. Clear stepMsg before populating it
    * [Pull Request 398](https://bitbucket.org/ignitionrobotics/ign-gazebo/pull-requests/398)

### Ignition Gazebo 2.6.0 (2019-07-24)

1.  Improve performance of Pose Publisher
    * [Pull Request 392](https://bitbucket.org/ignitionrobotics/ign-gazebo/pull-requests/392)

1. Fix distributed sim
    * [Pull Request 385](https://bitbucket.org/ignitionrobotics/ign-gazebo/pull-requests/385)

### Ignition Gazebo 2.5.0 (2019-07-19)

1. The LinearBatteryPlugin system publishes battery state
    * [Pull Request 388](https://bitbucket.org/ignitionrobotics/ign-gazebo/pull-requests/388)

### Ignition Gazebo 2.4.0 (2019-07-17)

1. Bundle scene updates in sensor system
    * [Pull Request 386](https://bitbucket.org/ignitionrobotics/ign-gazebo/pull-requests/386)

### Ignition Gazebo 2.3.0 (2019-07-13)

1. Improve physics system peformance by skipping static model updates.
   Components state information has been incorporated, which is used to
   indicate if a component change is periodic (such as through a physics
   update) or a one-time change (such as through a user command).
    * [Pull Request 384](https://bitbucket.org/ignitionrobotics/ign-gazebo/pull-requests/384)

1. Add sdf parameter to battery to start draining only when robot has started moving
    * [Pull Request 370](https://bitbucket.org/ignitionrobotics/ign-gazebo/pull-requests/370)

1. Improve SceneBroadcaster peformance by 1) Limit message generation if
   subscribers to pose topics are not present, 2) Set world stats message
   instead of copying the message, 3) Suppress scenegraph updates when there
   are no new entities, 4) Make better use of const functions, 5) Prevent
   creation of msgs::SerializedStep every PostUpdate, 6) Only serialized and
   transmit components that have changed.
    * [Pull Request 371](https://bitbucket.org/ignitionrobotics/ign-gazebo/pull-requests/371)
    * [Pull Request 372](https://bitbucket.org/ignitionrobotics/ign-gazebo/pull-requests/372)
    * [Pull Request 373](https://bitbucket.org/ignitionrobotics/ign-gazebo/pull-requests/373)
    * [Pull Request 374](https://bitbucket.org/ignitionrobotics/ign-gazebo/pull-requests/374)
    * [Pull Request 375](https://bitbucket.org/ignitionrobotics/ign-gazebo/pull-requests/375)
    * [Pull Request 376](https://bitbucket.org/ignitionrobotics/ign-gazebo/pull-requests/376)

### Ignition Gazebo 2.2.0

1. The DiffDrive system publishes odometry information.
    * [Pull Request 368](https://bitbucket.org/ignitionrobotics/ign-gazebo/pull-requests/368)

1. Allow attaching plugins to sensors from a server config.
    * [Pull Request 366](https://bitbucket.org/ignitionrobotics/ign-gazebo/pull-requests/366)

1. Remove world name from frame_ids
    * [Pull Request 364](https://bitbucket.org/ignitionrobotics/ign-gazebo/pull-requests/364)

1. Fix deadlock when spawning robots
    * [Pull Request 365](https://bitbucket.org/ignitionrobotics/ign-gazebo/pull-requests/365)

1. Set default topics for rendering sensors
    * [Pull Request 363](https://bitbucket.org/ignitionrobotics/ign-gazebo/pull-requests/363)

1. Support custom random seed from the command line.
    * [Pull Request 362](https://bitbucket.org/ignitionrobotics/ign-gazebo/pull-requests/362)

### Ignition Gazebo 2.1.0

1. RenderUtil fix bad merge: check for existing entities in GzScene3D on initialization.
    * [Pull Request 360](https://bitbucket.org/ignitionrobotics/ign-gazebo/pull-requests/360)

1. Allow sensors to load plugins.
    * [Pull Request 356](https://bitbucket.org/ignitionrobotics/ign-gazebo/pull-requests/356)
    * [Pull Request 366](https://bitbucket.org/ignitionrobotics/ign-gazebo/pull-requests/366)

1. Parse and load submesh geometry in visuals.
    * [Pull Request 353](https://bitbucket.org/ignitionrobotics/ign-gazebo/pull-requests/353)

1. Allow setting the update frequency of pose publisher.
    * [Pull Request 352](https://bitbucket.org/ignitionrobotics/ign-gazebo/pull-requests/352)

1. Added RGBD camera sensor.
    * [Pull Request 351](https://bitbucket.org/ignitionrobotics/ign-gazebo/pull-requests/351)

1. Fix Docker scripts.
    * [Pull Request 347](https://bitbucket.org/ignitionrobotics/ign-gazebo/pull-requests/347)

1. Support log playback from a different path
    * [Pull Request 355](https://bitbucket.org/ignitionrobotics/ign-gazebo/pull-requests/355)

### Ignition Gazebo 2.0.0

1. RenderUtil: check for existing entities in GzScene3D on initialization.
    * [Pull Request 350](https://bitbucket.org/ignitionrobotics/ign-gazebo/pull-requests/350)

1. SceneBroadcaster: only send pose state periodically.
    * [Pull Request 345](https://bitbucket.org/ignitionrobotics/ign-gazebo/pull-requests/345)

1. PeerTracker: increase distributed simulation peer tracking timeout.
    * [Pull Request 344](https://bitbucket.org/ignitionrobotics/ign-gazebo/pull-requests/344)

1. MultiCopterMotorModel: add mutex to protect motor velocity command.
    * [Pull Request 341](https://bitbucket.org/ignitionrobotics/ign-gazebo/pull-requests/341)

1. Tweaks to example worlds
    * [Pull Request 342](https://bitbucket.org/ignitionrobotics/ign-gazebo/pull-requests/342)

1. DiffDrive system: add topic as system parameter.
    * [Pull Request 343](https://bitbucket.org/ignitionrobotics/ign-gazebo/pull-requests/343)

1. Log entity creation and deletion
    * [Pull Request 337](https://bitbucket.org/ignitionrobotics/ign-gazebo/pull-requests/337)

1. Multicopter motor model
    * [Pull Request 322](https://bitbucket.org/ignitionrobotics/ign-gazebo/pull-requests/322)

1. Fix removing selected entity
    * [Pull Request 339](https://bitbucket.org/ignitionrobotics/ign-gazebo/pull-requests/339)

1. Collision serialization
    * [Pull Request 326](https://bitbucket.org/ignitionrobotics/ign-gazebo/pull-requests/326)

1. Add support for moving and rotating models
    * [Pull Request 316](https://bitbucket.org/ignitionrobotics/ign-gazebo/pull-requests/316)

1. Pose commands
    * [Pull Request 334](https://bitbucket.org/ignitionrobotics/ign-gazebo/pull-requests/334)

1. Level performers can be added at runtime using a service call. See the
   levels tutorial for more information.
    * [Pull Request 264](https://bitbucket.org/ignitionrobotics/ign-gazebo/pull-requests/264)

1. Update worlds to GzScene3D
    * [Pull Request 333](https://bitbucket.org/ignitionrobotics/ign-gazebo/pull-requests/333)

1. Reduce logging file size
    * [Pull Request 332](https://bitbucket.org/ignitionrobotics/ign-gazebo/pull-requests/332)

1. Update PosePublisher system to publish sensor poses and to use scoped names for frame ids
    * [Pull Request 331](https://bitbucket.org/ignitionrobotics/ign-gazebo/pull-requests/331)

1. Fix gui plugin linking issue
    * [Pull Request 327](https://bitbucket.org/ignitionrobotics/ign-gazebo/pull-requests/327)
    * [Pull Request 330](https://bitbucket.org/ignitionrobotics/ign-gazebo/pull-requests/330)

1. Toolbar colors
    * [Pull Request 329](https://bitbucket.org/ignitionrobotics/ign-gazebo/pull-requests/329)

1. Rename Scene3D gui plugin to GzScene3D
    * [Pull Request 328](https://bitbucket.org/ignitionrobotics/ign-gazebo/pull-requests/328)

1. Fix distributed sim documentation
    * [Pull Request 318](https://bitbucket.org/ignitionrobotics/ign-gazebo/pull-requests/318)

1. Port Scene3D gui plugin from ign-gui. Renamed to GzScene3D.
    * [Pull Request 315](https://bitbucket.org/ignitionrobotics/ign-gazebo/pull-requests/315)

1. Entity tree UI
    * [Pull Request 285](https://bitbucket.org/ignitionrobotics/ign-gazebo/pull-requests/285)

1. Add rendering component
    * [Pull Request 306](https://bitbucket.org/ignitionrobotics/ign-gazebo/pull-requests/306)

1. Update Camera and DepthCamera components to use sdf::Sensor object instead of an sdf::ElementPtr.
    * [Pull Request 299](https://bitbucket.org/ignitionrobotics/ign-gazebo/pull-requests/299)

1. Added system for ignition::sensors::AirPressureSensor.
    * [Pull Request 300](https://bitbucket.org/ignitionrobotics/ign-gazebo/pull-requests/300)

1. Support conversion and serialization of Imu components. IMU sensors are
   loaded from an SDF DOM object.
    * [Pull Request 302](https://bitbucket.org/ignitionrobotics/ign-gazebo/pull-requests/302)

1. Throttle sensors update rate
    * [Pull Request 323](https://bitbucket.org/ignitionrobotics/ign-gazebo/pull-requests/323)

1. Fix changing themes
    * [Pull Request 321](https://bitbucket.org/ignitionrobotics/ign-gazebo/pull-requests/321)

1. Battery tweaks
    * [Pull Request 314](https://bitbucket.org/ignitionrobotics/ign-gazebo/pull-requests/314)

1. Support conversion and serialization of PBR parameters in a material component
    * [Pull Request 304](https://bitbucket.org/ignitionrobotics/ign-gazebo/pull-requests/304)

1. Joint state pub
    * [Pull Request 260](https://bitbucket.org/ignitionrobotics/ign-gazebo/pull-requests/260)

1. Update Altimeter component to use sdf::Sensor object instead of an
   sdf::ElementPtr.
    * [Pull Request 286](https://bitbucket.org/ignitionrobotics/ign-gazebo/pull-requests/286)

1. Update docker nightly dependencies
    * [Pull Request 310](https://bitbucket.org/ignitionrobotics/ign-gazebo/pull-requests/310)

1. Ign tool
    * [Pull Request 296](https://bitbucket.org/ignitionrobotics/ign-gazebo/pull-requests/296)
    * [Pull Request 336](https://bitbucket.org/ignitionrobotics/ign-gazebo/pull-requests/336)

1. State broadcast
    * [Pull Request 307](https://bitbucket.org/ignitionrobotics/ign-gazebo/pull-requests/307)

1. Use world statistics message on network
    * [Pull Request 305](https://bitbucket.org/ignitionrobotics/ign-gazebo/pull-requests/305)

1. Update Magnetometer component to use sdf::Sensor object instead of an sdf::ElementPtr.
    * [Pull Request 272](https://bitbucket.org/ignitionrobotics/ign-gazebo/pull-requests/272)

1. Fix Scene3D loading empty world
    * [Pull Request 308](https://bitbucket.org/ignitionrobotics/ign-gazebo/pull-requests/308)

1. Support conversion and serialization of scene and light components
    * [Pull Request 297](https://bitbucket.org/ignitionrobotics/ign-gazebo/pull-requests/297)

1. Operators instead of De/Serialize
    * [Pull Request 293](https://bitbucket.org/ignitionrobotics/ign-gazebo/pull-requests/293)

1. Remove PIMPL from Component
    * [Pull Request 267](https://bitbucket.org/ignitionrobotics/ign-gazebo/pull-requests/267)

1. Delay scene broadcaster transport setup
    * [Pull Request 292](https://bitbucket.org/ignitionrobotics/ign-gazebo/pull-requests/292)

1. Report link poses from secondaries during distributed simulation, using a cache
    * [Pull Request 276](https://bitbucket.org/ignitionrobotics/ign-gazebo/pull-requests/276)
    * [Pull Request 265](https://bitbucket.org/ignitionrobotics/ign-gazebo/pull-requests/265)

1. Restore log playback
    * [Pull Request 288](https://bitbucket.org/ignitionrobotics/ign-gazebo/pull-requests/288)

1. ECM changed state
    * [Pull Request 287](https://bitbucket.org/ignitionrobotics/ign-gazebo/pull-requests/287)

1. Joint serialization
    * [Pull Request 281](https://bitbucket.org/ignitionrobotics/ign-gazebo/pull-requests/281)

1. Use scene ambient and background color information in sensor
   configuration.
    * [Pull Request 268](https://bitbucket.org/ignitionrobotics/ign-gazebo/pull-requests/268)

1. Performance benchmarking
    * [Pull Request 220](https://bitbucket.org/ignitionrobotics/ign-gazebo/pull-requests/220)
    * [Pull Request 253](https://bitbucket.org/ignitionrobotics/ign-gazebo/pull-requests/253)
    * [Pull Request 258](https://bitbucket.org/ignitionrobotics/ign-gazebo/pull-requests/258)
    * [Pull Request 283](https://bitbucket.org/ignitionrobotics/ign-gazebo/pull-requests/283)
    * [Pull Request 312](https://bitbucket.org/ignitionrobotics/ign-gazebo/pull-requests/312)

1. Remove emissive component from visual materials
    * [Pull Request 271](https://bitbucket.org/ignitionrobotics/ign-gazebo/pull-requests/271)

1. Serialization for more components
    * [Pull Request 255](https://bitbucket.org/ignitionrobotics/ign-gazebo/pull-requests/255)

1. Added an SDF message to the start of log files.
    * [Pull Request 257](https://bitbucket.org/ignitionrobotics/ign-gazebo/pull-requests/257)

1. Unify network and sync managers
    * [Pull Request 261](https://bitbucket.org/ignitionrobotics/ign-gazebo/pull-requests/261)

1. Add PerformerLevels component
    * [Pull Request 262](https://bitbucket.org/ignitionrobotics/ign-gazebo/pull-requests/262)

1. Distributed sim deprecate envs
    * [Pull Request 240](https://bitbucket.org/ignitionrobotics/ign-gazebo/pull-requests/240)

1. Use ign-sensors magnetometer sensor plugin
    * [Pull Request 221](https://bitbucket.org/ignitionrobotics/ign-gazebo/pull-requests/221)

1. Use ign-sensors altimeter sensor plugin
    * [Pull Request 215](https://bitbucket.org/ignitionrobotics/ign-gazebo/pull-requests/215)

1. Use ign-sensors imu sensor plugin
    * [Pull Request 219](https://bitbucket.org/ignitionrobotics/ign-gazebo/pull-requests/219)

1. Depend on ign-sensors rendering component
    * [Pull Request 212](https://bitbucket.org/ignitionrobotics/ign-gazebo/pull-requests/212)

## Ignition Gazebo 1.x

### Ignition Gazebo 1.X.X

1. Add Wind Plugin (Ported from Gazebo classic)
    * [Pull Request 273](https://bitbucket.org/ignitionrobotics/ign-gazebo/pull-requests/273/)

1. Port battery plugin from Gazebo classic
    * [Pull request 234](https://bitbucket.org/ignitionrobotics/ign-gazebo/pull-request/234)
    * [Pull request 317](https://bitbucket.org/ignitionrobotics/ign-gazebo/pull-request/317)
    * [Pull request 324](https://bitbucket.org/ignitionrobotics/ign-gazebo/pull-request/324)

1. Use ISO timestamp for default log path
    * [Pull request 289](https://bitbucket.org/ignitionrobotics/ign-gazebo/pull-request/289)

1. Logging tutorial
    * [Pull request 280](https://bitbucket.org/ignitionrobotics/ign-gazebo/pull-request/280)

1. Joystick SDF small typos
    * [Pull request 284](https://bitbucket.org/ignitionrobotics/ign-gazebo/pull-request/284)

1. Add `Link`: a convenience class for interfacing with link entities
    * [Pull Request 269](https://bitbucket.org/ignitionrobotics/ign-gazebo/pull-requests/269)

1. Added LiftDragPlugin (ported from Gazebo classic)
    * [Pull Request 256](https://bitbucket.org/ignitionrobotics/ign-gazebo/pull-requests/256)

1. Logging refactor unique path functions to ign-common
    * [Pull request 270](https://bitbucket.org/ignitionrobotics/ign-gazebo/pull-request/270)

1. Added test for log record and playback.
    * [Pull Request 263](https://bitbucket.org/ignitionrobotics/ign-gazebo/pull-requests/263)

1. Add ApplyJointForce system
    * [Pull request 254](https://bitbucket.org/ignitionrobotics/ign-gazebo/pull-request/254)

1. More ign-msgs <-> SDF conversions: Inertial, Geometry, Material
    * [Pull Request 251](https://bitbucket.org/ignitionrobotics/ign-gazebo/pull-requests/251)

1. Logging command line support
    * [Pull request 249](https://bitbucket.org/ignitionrobotics/ign-gazebo/pull-request/249)

1. Remove inactive performers instead of setting static
    * [Pull request 247](https://bitbucket.org/ignitionrobotics/ign-gazebo/pull-request/247)

1. Use state instead of pose in distributed simulation
    * [Pull request 242](https://bitbucket.org/ignitionrobotics/ign-gazebo/pull-request/242)

1. Distributed implies levels
    * [Pull request 243](https://bitbucket.org/ignitionrobotics/ign-gazebo/pull-request/243)

1. Add a basic JointController system
    * [Pull Request 246](https://bitbucket.org/ignitionrobotics/ign-gazebo/pull-requests/246)

1. Enforce component type uniqueness
    * [Pull request 236](https://bitbucket.org/ignitionrobotics/ign-gazebo/pull-request/236)

1. Clean CI: disable test known to fail on OSX
    * [Pull request 244](https://bitbucket.org/ignitionrobotics/ign-gazebo/pull-request/244)

1. Logical camera topic name check
    * [Pull request 245](https://bitbucket.org/ignitionrobotics/ign-gazebo/pull-request/245)

1. Added command line options to configure distributed simulation. These
   will replace the environment variables.
    * [Pull Request 238](https://bitbucket.org/ignitionrobotics/ign-gazebo/pull-requests/238)

1. Add systems to queue before actually adding them to runner
    * [Pull request 241](https://bitbucket.org/ignitionrobotics/ign-gazebo/pull-request/241)

1. Added a docker image that uses the ignition meta package
    * [Pull request 237](https://bitbucket.org/ignitionrobotics/ign-gazebo/pull-request/237)

1. Move some design docs to tutorials
    * [Pull request 230](https://bitbucket.org/ignitionrobotics/ign-gazebo/pull-request/230)

1. Disable GUI when using distributed simulation
    * [Pull request 235](https://bitbucket.org/ignitionrobotics/ign-gazebo/pull-request/235)

1. Bring component type names back
    * [Pull request 232](https://bitbucket.org/ignitionrobotics/ign-gazebo/pull-request/232)

1. A few tweaks to logging
    * [Pull request 228](https://bitbucket.org/ignitionrobotics/ign-gazebo/pull-request/228)

1. Handle friction coefficients
    * [Pull request 227](https://bitbucket.org/ignitionrobotics/ign-gazebo/pull-request/227)

1. Change private msgs namespace
    * [Pull request 233](https://bitbucket.org/ignitionrobotics/ign-gazebo/pull-request/233)

1. Set tutorial titles
    * [Pull request 231](https://bitbucket.org/ignitionrobotics/ign-gazebo/pull-request/231)

1. Example tunnel world
    * [Pull request 205](https://bitbucket.org/ignitionrobotics/ign-gazebo/pull-request/205)

1. Conversion from chrono to ign-msgs
    * [Pull request 223](https://bitbucket.org/ignitionrobotics/ign-gazebo/pull-request/223)

1. Prevent error message when using levels
    * [Pull request 229](https://bitbucket.org/ignitionrobotics/ign-gazebo/pull-request/229)

### Ignition Gazebo 1.1.0 (2019-03-15)

1. Distributed performers running in lockstep
    * [Pull Request 186](https://bitbucket.org/ignitionrobotics/ign-gazebo/pull-requests/186)
    * [Pull Request 201](https://bitbucket.org/ignitionrobotics/ign-gazebo/pull-requests/201)
    * [Pull Request 209](https://bitbucket.org/ignitionrobotics/ign-gazebo/pull-requests/209)
    * [Pull Request 213](https://bitbucket.org/ignitionrobotics/ign-gazebo/pull-requests/213)

1. Fix documentation tagfiles
    * [Pull Request 214](https://bitbucket.org/ignitionrobotics/ign-gazebo/pull-requests/214)

1. Convert gui library into a component
    * [Pull Request 206](https://bitbucket.org/ignitionrobotics/ign-gazebo/pull-requests/206)

1. include <cstdint> wherever special int types like uint64_t are used
    * [Pull Request 208](https://bitbucket.org/ignitionrobotics/ign-gazebo/pull-requests/208)

1. Move network internal
    * [Pull Request 211](https://bitbucket.org/ignitionrobotics/ign-gazebo/pull-requests/211)

1. Logging / playback
    * [Pull Request 181](https://bitbucket.org/ignitionrobotics/ign-gazebo/pull-requests/181)

1. ECM state streaming
    * [Pull Request 184](https://bitbucket.org/ignitionrobotics/ign-gazebo/pull-requests/184)

1. Unversioned system libraries
    * [Pull Request 222](https://bitbucket.org/ignitionrobotics/ign-gazebo/pull-requests/222)

### Ignition Gazebo 1.0.2 (2019-03-12)

1. Use TARGET_SO_NAME to fix finding dartsim plugin
    * [Pull Request 217](https://bitbucket.org/ignitionrobotics/ign-gazebo/pull-requests/217)

### Ignition Gazebo 1.0.1 (2019-03-01)

1. Update gazebo version number in sdf files
    * [Pull Request 207](https://bitbucket.org/ignitionrobotics/ign-gazebo/pull-requests/207)

### Ignition Gazebo 1.0.0 (2019-03-01)

1. Initial release

## Ignition Gazebo 0.x

### Ignition Gazebo 0.1.0

1. Add support for joints
    * [Pull Request 77](https://bitbucket.org/ignitionrobotics/ign-gazebo/pull-requests/77)

1. Use SimpleWrapper for more component types
    * [Pull Request 78](https://bitbucket.org/ignitionrobotics/ign-gazebo/pull-requests/78)

1. Create EventManager and delegate System instantiation to SimulationRunner
    * [Pull Request 79](https://bitbucket.org/ignitionrobotics/ign-gazebo/pull-requests/79)

1. Integrate ign-gui
    * [Pull request 11](https://bitbucket.org/ignitionrobotics/ign-gazebo/pull-request/11)

1. Remove some build dependencies.
    * [Pull request 6](https://bitbucket.org/ignitionrobotics/ign-gazebo/pull-request/6)

1. Added basic Entity class.
    * [Pull request 3](https://bitbucket.org/ignitionrobotics/ign-gazebo/pull-request/3)

1. Added a basic System class.
    * [Pull request 4](https://bitbucket.org/ignitionrobotics/ign-gazebo/pull-request/4)<|MERGE_RESOLUTION|>--- conflicted
+++ resolved
@@ -4,13 +4,11 @@
 
 ### Ignition Gazebo 4.0.0 (20XX-XX-XX)
 
-<<<<<<< HEAD
 1. Actor skeleton animation (auto update mode)
     * [Pull Request 579](https://bitbucket.org/ignitionrobotics/ign-gazebo/pull-requests/579)
-=======
+
 1. Added support for removing sensors at runtime
     * [Pull Request 558](https://bitbucket.org/ignitionrobotics/ign-gazebo/pull-requests/558)
->>>>>>> be0338d6
 
 1. Add support for visual visibility flags and camera visibility mask
     * [Pull Request 559](https://bitbucket.org/ignitionrobotics/ign-gazebo/pull-requests/559)
