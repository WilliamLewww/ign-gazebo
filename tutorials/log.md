\page log Logging

Ignition records two types of information to files:

* Console messages
    * From the server process only, not the GUI
    * Logged to a plain-text `server_console.log` file
    * Always recorded
* Simulation state
    * Entity poses, insertion and deletion
    * Logged to an [Ignition Transport `state.tlog` file](https://ignitionrobotics.org/api/transport/7.0/logging.html)
    * Recording must be enabled from the command line or the C++ API
    * Can be played back using the command line or the C++ API

## Record

### From command line

Run the example world with `--record` flag. This records data to a default
path, i.e. `~/.ignition/gazebo/log/<timestamp>`:

`ign gazebo -v 4 -r --record pose_publisher.sdf`

A custom path can be specified for recorded files through the `--record-path`
flag. When `--record-path` is specified, `--record` does not need to be
separately specified:

`ign gazebo -v 4 -r --record-path ./foo pose_publisher.sdf `

Other options for recording:

* `--log-overwrite`: If the record path already exists, overwrite it. Defaults to
                     false, in which case it's recorded to the given path with
                     a number appended (i.e. `/tmp/log(1)`, `/tmp/log(2)`...).

### From C++ API

All features available through the command line are also available through
[ignition::gazebo::ServerConfig](https://ignitionrobotics.org/api/gazebo/2.0/classignition_1_1gazebo_1_1ServerConfig.html).
When instantiating a server programmatically, logging options can be passed
to the constructor, for example:

```
ignition::gazebo::ServerConfig serverConfig;
serverConfig.SetUseLogRecord(true);
serverConfig.SetLogRecordPath("custom_path");

ignition::gazebo::Server server(serverConfig);
```

<<<<<<< HEAD
`--log-compress`: Compress the recorded file.

## Record by specifying plugin in SDF
=======
### From plugin in SDF
>>>>>>> 5c6aef6a

Recording can be specified in the SDF, under `<world>` tag:

```{.xml}
<world name="default">
    ...
    <plugin
      filename="libignition-gazebo-log-system.so"
      name="ignition::gazebo::systems::LogRecord">
      <!--
         Deprecated: Specifying the path on SDF is deprecated on Blueprint and
         Citadel, and will be removed on Dome. Use one of the other methods to
         speficy the path instead.
      -->
      <!--path>/tmp/log</path-->
    </plugin>
    ...
</world>
```

Use of `<path>` results in the console log and state recording being written
to different locations. Existing paths are overwritten by default. See below.

Currently, it is enforced that only one recording instance is allowed to
start during a Gazebo run.

### Record path

The final record path will depend on a few options:

* If state recording is not enabled, only the console log is recorded to
  `~/.ignition/gazebo/log/<timestamp>`.
* If only `--record`, all files are recorded to
  `~/.ignition/gazebo/log/<timestamp>`.
* If `--record-path` is specified:
    * If the path doesn't exist, logs are recorded there.
    * If the path exists:
        * If no `--log-overwrite`, logs are recorded to a new path with a number
          appended, i.e. `/tmp/log(1)`, `/tmp/log(2)`...
        * If `--log-overwrite`, the directory is cleared and logs recorded to it.
* If `<path>` in SDF (deprecated, not recommended):
    * It will be used unless the path is specified through the command line or API.
    * The SDF doesn't affect the console log, so that file will still go to the
      timestamped directory.
    * If the path exists, it will always be overwritten and there's no way to
      disable this behaviour.

## Playback

### From command line

Playback can be triggered by `--playback` command line flag. `<path>` is the
directory specified to record:

`ign gazebo -r -v 4 --playback <path>`


### From plugin in SDF

Alternatively, playback can be specified in an SDF file. See example file
`examples/worlds/log_playback.sdf`:

```{.xml}
<world name="default">
    ...
    <plugin
      filename='libignition-gazebo-log-system.so'
      name='ignition::gazebo::systems::LogPlayback'>
      <path>/tmp/log</path>
    </plugin>
    ...
</world>
```

\note The physics plugin should not be specified in the SDF. If specified,
it will be automatically removed so that physics does not clash with the
recorded poses.

\note If both a world file `<file>` and `--playback <path>` are
specified, an error is printed. This is not allowed, because the world file
may be a very different world from the one that was recorded.

## Known issues

* When using command-line playback there is currently a small caveat.
In the case that the recorded file uses `ogre2`, the playback appears
brighter, because the default SDF that is loaded by Server.cc for playback
uses `ogre`.

* Currently, specifying record and playback at the same time is not allowed.
We may support this in the future, to support cropping a recording or
changing the encoding.<|MERGE_RESOLUTION|>--- conflicted
+++ resolved
@@ -33,6 +33,8 @@
                      false, in which case it's recorded to the given path with
                      a number appended (i.e. `/tmp/log(1)`, `/tmp/log(2)`...).
 
+* `--log-compress`: Compress the recorded file.
+
 ### From C++ API
 
 All features available through the command line are also available through
@@ -48,13 +50,7 @@
 ignition::gazebo::Server server(serverConfig);
 ```
 
-<<<<<<< HEAD
-`--log-compress`: Compress the recorded file.
-
-## Record by specifying plugin in SDF
-=======
 ### From plugin in SDF
->>>>>>> 5c6aef6a
 
 Recording can be specified in the SDF, under `<world>` tag:
 
