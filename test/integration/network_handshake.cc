--- conflicted
+++ resolved
@@ -85,40 +85,20 @@
   auto serverSecondary1 = std::make_unique<Server>(serverConfig);
   auto serverSecondary2 = std::make_unique<Server>(serverConfig);
 
-<<<<<<< HEAD
-  std::vector<bool> testRunning;
-=======
   int terminated{0};
->>>>>>> b3cb14d1
 
   auto testFcn = [&](Server *_server)
   {
-igndbg << "A" << std::endl;
     // Run for a finite number of iterations
-<<<<<<< HEAD
-    EXPECT_TRUE(_server->Run(true, 100, false));
-
-    testRunning.push_back(false);
-igndbg << "/A" << std::endl;
-=======
     EXPECT_TRUE(_server->Run(true, 10, false));
 
     terminated++;
->>>>>>> b3cb14d1
   };
 
   auto primaryThread = std::thread(testFcn, serverPrimary.get());
   auto secondaryThread1 = std::thread(testFcn, serverSecondary1.get());
   auto secondaryThread2 = std::thread(testFcn, serverSecondary2.get());
-igndbg << "B" << std::endl;
-
-<<<<<<< HEAD
-  while (testRunning.size() < 3)
-  {
-igndbg << testRunning.size() << std::endl;
-    std::this_thread::sleep_for(std::chrono::milliseconds(100));
-  }
-=======
+
   // Primary ended all iterations, shut it down so secondaries also stop
   int maxSleep = 30;
   for (int sleep = 0; sleep < maxSleep && terminated == 0; ++sleep)
@@ -136,17 +116,9 @@
     std::this_thread::sleep_for(std::chrono::milliseconds(100));
   }
   EXPECT_EQ(3, terminated);
->>>>>>> b3cb14d1
 
   secondaryThread1.join();
-igndbg << "B" << std::endl;
   secondaryThread2.join();
-<<<<<<< HEAD
-igndbg << "B" << std::endl;
-  primaryThread.join();
-igndbg << "B" << std::endl;
-=======
->>>>>>> b3cb14d1
 
   serverSecondary1.reset();
   serverSecondary2.reset();
