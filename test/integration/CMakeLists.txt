set(TEST_TYPE "INTEGRATION")

set(tests
  ackermann_steering_system.cc
  air_pressure_system.cc
  altimeter_system.cc
  apply_joint_force_system.cc
  battery_plugin.cc
  breadcrumbs.cc
  buoyancy.cc
  buoyancy_engine.cc
  collada_world_exporter.cc
  components.cc
  contact_system.cc
  detachable_joint.cc
  diff_drive_system.cc
  each_new_removed.cc
  entity_erase.cc
  events.cc
  examples_build.cc
  follow_actor_system.cc
  force_torque_system.cc
  fuel_cached_server.cc
  halt_motion.cc
  imu_system.cc
  joint_controller_system.cc
  joint_position_controller_system.cc
  joint_state_publisher_system.cc
  joint_trajectory_controller_system.cc
  kinetic_energy_monitor_system.cc
  lift_drag_system.cc
  level_manager.cc
  level_manager_runtime_performers.cc
  link.cc
  logical_camera_system.cc
  logical_audio_sensor_plugin.cc
  magnetometer_system.cc
  model.cc
  model_photo_shoot_default_joints.cc
  model_photo_shoot_random_joints.cc
  multicopter.cc
  multiple_servers.cc
  navsat_system.cc
  nested_model_physics.cc
  network_handshake.cc
  odometry_publisher.cc
  particle_emitter.cc
  perfect_comms.cc
  performer_detector.cc
  physics_system.cc
  play_pause.cc
  pose_publisher_system.cc
  rf_comms.cc
  recreate_entities.cc
  reset.cc
  save_world.cc
  scene_broadcaster_system.cc
  sdf_frame_semantics.cc
  sdf_include.cc
  spherical_coordinates.cc
  thruster.cc
  touch_plugin.cc
  tracked_vehicle_system.cc
  triggered_publisher.cc
  user_commands.cc
  velocity_control_system.cc
  log_system.cc
  wheel_slip.cc
  wind_effects.cc
  world.cc
  world_control_state.cc
)

# elevator system causes compile erros on windows
if (NOT WIN32)
  list(APPEND tests elevator_system.cc)
endif()

# Tests that require a valid display
set(tests_needing_display
  camera_sensor_background.cc
  camera_video_record_system.cc
  depth_camera.cc
  distortion_camera.cc
  gpu_lidar.cc
  optical_tactile_plugin.cc
  rgbd_camera.cc
  sensors_system.cc
  sensors_system_battery.cc
  shader_param_system.cc
  thermal_sensor_system.cc
<<<<<<< HEAD
  wide_angle_camera.cc
=======
  thermal_system.cc
  triggered_camera.cc
>>>>>>> b26a5734
)

# Add systems that need a valid display here.
# \todo(anyone) Find a way to run these tests with a virtual display such Xvfb
# or Xdummy instead of skipping them
if(VALID_DISPLAY AND VALID_DRI_DISPLAY)
  list(APPEND tests ${tests_needing_display})
else()
  message(STATUS
    "Skipping these INTEGRATION tests because a valid display was not found:")
  foreach(test ${tests_needing_display})
    message(STATUS " ${test}")
  endforeach(test)
endif()

if (MSVC)
  # Warning #4251 is the "dll-interface" warning that tells you when types used
  # by a class are not being exported. These generated source files have private
  # members that don't get exported, so they trigger this warning. However, the
  # warning is not important since those members do not need to be interfaced
  # with.
  set_source_files_properties(${tests} COMPILE_FLAGS "/wd4251 /wd4146")
endif()

link_directories(${PROJECT_BINARY_DIR}/test)
include_directories(${PROJECT_SOURCE_DIR}/test)

ign_build_tests(TYPE INTEGRATION
  SOURCES
    ${tests}
  LIB_DEPS
    ${EXTRA_TEST_LIB_DEPS}
)


# For INTEGRATION_physics_system, we need to check what version of DART is
# available so that we can disable tests that are unsupported by the particular
# version of physics engine
cmake_policy(PUSH)
if (POLICY CMP0074)
  cmake_policy(SET CMP0074 NEW)
endif()
ign_find_package(DART CONFIG)
cmake_policy(POP)
if (DART_FOUND)
  # Only adding include directories, no need to link against DART to check version
  target_include_directories(INTEGRATION_physics_system SYSTEM PRIVATE ${DART_INCLUDE_DIRS})
  target_compile_definitions(INTEGRATION_physics_system PRIVATE HAVE_DART)
endif()

target_link_libraries(INTEGRATION_tracked_vehicle_system
  ignition-physics${IGN_PHYSICS_VER}::core
  ignition-plugin${IGN_PLUGIN_VER}::loader
)

target_link_libraries(INTEGRATION_model_photo_shoot_default_joints
  ignition-rendering${IGN_RENDERING_VER}::ignition-rendering${IGN_RENDERING_VER}
)
target_link_libraries(INTEGRATION_model_photo_shoot_random_joints
  ignition-rendering${IGN_RENDERING_VER}::ignition-rendering${IGN_RENDERING_VER}
)

# The default timeout (240s) doesn't seem to be enough for this test.
set_tests_properties(INTEGRATION_tracked_vehicle_system PROPERTIES TIMEOUT 300)

if(TARGET INTEGRATION_examples_build)
  set_tests_properties(INTEGRATION_examples_build PROPERTIES TIMEOUT 320)
endif()

if(VALID_DISPLAY AND VALID_DRI_DISPLAY)
  target_link_libraries(INTEGRATION_sensors_system
    ignition-rendering${IGN_RENDERING_VER}::ignition-rendering${IGN_RENDERING_VER}
  )
endif()<|MERGE_RESOLUTION|>--- conflicted
+++ resolved
@@ -89,12 +89,8 @@
   sensors_system_battery.cc
   shader_param_system.cc
   thermal_sensor_system.cc
-<<<<<<< HEAD
+  thermal_system.cc
   wide_angle_camera.cc
-=======
-  thermal_system.cc
-  triggered_camera.cc
->>>>>>> b26a5734
 )
 
 # Add systems that need a valid display here.
