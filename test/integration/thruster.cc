/*
 * Copyright (C) 2021 Open Source Robotics Foundation
 *
 * Licensed under the Apache License, Version 2.0 (the "License");
 * you may not use this file except in compliance with the License.
 * You may obtain a copy of the License at
 *
 *     http://www.apache.org/licenses/LICENSE-2.0
 *
 * Unless required by applicable law or agreed to in writing, software
 * distributed under the License is distributed on an "AS IS" BASIS,
 * WITHOUT WARRANTIES OR CONDITIONS OF ANY KIND, either express or implied.
 * See the License for the specific language governing permissions and
 * limitations under the License.
 *
 */

#include <gtest/gtest.h>

#include <gz/msgs/double.pb.h>

#include <gz/common/Console.hh>
#include <gz/common/Util.hh>
#include <gz/transport/Node.hh>
#include <gz/utils/ExtraTestMacros.hh>

#include "gz/sim/Link.hh"
#include "gz/sim/Model.hh"
#include "gz/sim/Server.hh"
#include "gz/sim/SystemLoader.hh"
#include "gz/sim/TestFixture.hh"
#include "gz/sim/Util.hh"
#include "gz/sim/World.hh"

#include "gz/sim/test_config.hh"
#include "../helpers/EnvTestFixture.hh"

using namespace gz;
using namespace sim;

class ThrusterTest : public InternalFixture<::testing::Test>
{
  /// \brief Test a world file
  /// \param[in] _world Path to world file
  /// \param[in] _namespace Namespace for topic
  /// \param[in] _coefficient Thrust coefficient
  /// \param[in] _density Fluid density
  /// \param[in] _diameter Propeller diameter
  /// \param[in] _baseTol Base tolerance for most quantities
  /// \param[in] _useAngVelCmd Send commands in angular velocity instead of
  /// force
  /// \param[in] _mass Mass of the body being propelled.
  public: void TestWorld(const std::string &_world,
      const std::string &_namespace, double _coefficient, double _density,
      double _diameter, double _baseTol, bool _useAngVelCmd = false,
      double _mass = 100.1);
};

//////////////////////////////////////////////////
void ThrusterTest::TestWorld(const std::string &_world,
    const std::string &_namespace, double _coefficient, double _density,
    double _diameter, double _baseTol, bool _useAngVelCmd, double _mass)
{
  // Start server
  ServerConfig serverConfig;
  serverConfig.SetSdfFile(_world);

  TestFixture fixture(serverConfig);

  Model model;
  Link propeller;
  std::vector<math::Pose3d> modelPoses;
  std::vector<math::Vector3d> propellerAngVels;
  double dt{0.0};
  fixture.
  OnConfigure(
    [&](const gz::sim::Entity &_worldEntity,
      const std::shared_ptr<const sdf::Element> &/*_sdf*/,
      gz::sim::EntityComponentManager &_ecm,
      gz::sim::EventManager &/*_eventMgr*/)
    {
      World world(_worldEntity);

      auto modelEntity = world.ModelByName(_ecm, "sub");
      EXPECT_NE(modelEntity, kNullEntity);
      model = Model(modelEntity);

      auto propellerEntity = model.LinkByName(_ecm, "propeller");
      EXPECT_NE(propellerEntity, kNullEntity);

      propeller = Link(propellerEntity);
      propeller.EnableVelocityChecks(_ecm);
    }).
  OnPostUpdate([&](const sim::UpdateInfo &_info,
                            const sim::EntityComponentManager &_ecm)
    {
      dt = std::chrono::duration<double>(_info.dt).count();

      auto modelPose = worldPose(model.Entity(), _ecm);
      modelPoses.push_back(modelPose);

      auto propellerAngVel = propeller.WorldAngularVelocity(_ecm);
      ASSERT_TRUE(propellerAngVel);
      propellerAngVels.push_back(propellerAngVel.value());
    }).
  Finalize();

  // Check initial position
  fixture.Server()->Run(true, 100, false);
  EXPECT_EQ(100u, modelPoses.size());
  EXPECT_EQ(100u, propellerAngVels.size());

  EXPECT_NE(model.Entity(), kNullEntity);
  EXPECT_NE(propeller.Entity(), kNullEntity);

  for (const auto &pose : modelPoses)
  {
    EXPECT_EQ(math::Pose3d(), pose);
  }
  modelPoses.clear();
  for (const auto &vel : propellerAngVels)
  {
    EXPECT_EQ(math::Vector3d::Zero, vel);
  }
  propellerAngVels.clear();

  // Publish command and check that vehicle moved
  transport::Node node;
  std::string cmdTopic;
  if (!_useAngVelCmd)
  {
    cmdTopic = "/model/" + _namespace + "/joint/propeller_joint/cmd_thrust";
  }
  else
  {
    cmdTopic = "/model/" + _namespace + "/joint/propeller_joint/cmd_vel";
  }
  auto pub = node.Advertise<msgs::Double>(
      cmdTopic);

  int sleep{0};
  int maxSleep{30};
  for (; !pub.HasConnections() && sleep < maxSleep; ++sleep)
  {
    std::this_thread::sleep_for(std::chrono::milliseconds(100));
  }
  EXPECT_LT(sleep, maxSleep);
  EXPECT_TRUE(pub.HasConnections());

  // Test the cmd limits specified in the world file. These should be:
  //    if (use_angvel_cmd && thrust_coefficient < 0):
  //        min_thrust = -300
  //        max_thrust = 0
  //    else:
  //        min_thrust = 0
  //        max_thrust = 300
  double invalidCmd = (_useAngVelCmd && _coefficient < 0) ? 1000 : -1000;
  msgs::Double msg;
  msg.set_data(invalidCmd);
  pub.Publish(msg);

  // Check no movement
  fixture.Server()->Run(true, 100, false);
  std::this_thread::sleep_for(std::chrono::milliseconds(100));
  EXPECT_DOUBLE_EQ(0.0, modelPoses.back().Pos().X());
  EXPECT_EQ(100u, modelPoses.size());
  EXPECT_EQ(100u, propellerAngVels.size());
  modelPoses.clear();
  propellerAngVels.clear();

  // max allowed force
  double force{300.0};

  // See Thor I Fossen's  "Guidance and Control of ocean vehicles" p. 246
  // omega = sqrt(thrust /
  //     (fluid_density * thrust_coefficient * propeller_diameter ^ 4))
  auto omega = sqrt(abs(force / (_density * _coefficient * pow(_diameter, 4))));
  // Account for negative thrust and/or negative thrust coefficient
  omega *= (force * _coefficient > 0 ? 1 : -1);

  msg.Clear();
  if(!_useAngVelCmd)
  {
    msg.set_data(force);
  }
  else
  {
    msg.set_data(omega);
  }
  pub.Publish(msg);

  // Check movement
  if (_namespace != "lowbattery")
  {
    for (sleep = 0; modelPoses.back().Pos().X() < 5.0 && sleep < maxSleep;
        ++sleep)
    {
      std::this_thread::sleep_for(std::chrono::milliseconds(100));
      fixture.Server()->Run(true, 100, false);
    }
    EXPECT_LT(sleep, maxSleep);
    EXPECT_LT(5.0, modelPoses.back().Pos().X());

    EXPECT_EQ(100u * sleep, modelPoses.size());
    EXPECT_EQ(100u * sleep, propellerAngVels.size());
  }

  // F = m * a
  // s = a * t^2 / 2
  // F = m * 2 * s / t^2
  // s = F * t^2 / 2m
  double xTol{1e-2};
  for (unsigned int i = 0; i < modelPoses.size(); ++i)
  {
    if (_namespace == "lowbattery" && i > 545)
    {
      // Battery discharged should not accelerate
      EXPECT_NEAR(modelPoses[i-1].Pos().X() - modelPoses[i-2].Pos().X(),
        modelPoses[i].Pos().X() - modelPoses[i-1].Pos().X(), 1e-6);
      continue;
    }

    auto pose = modelPoses[i];
    auto time = dt * i;
    EXPECT_NEAR(force * time * time / (2 * _mass), pose.Pos().X(), xTol);
    EXPECT_NEAR(0.0, pose.Pos().Y(), _baseTol);
    EXPECT_NEAR(0.0, pose.Pos().Z(), _baseTol);
    EXPECT_NEAR(0.0, pose.Rot().Pitch(), _baseTol);
    EXPECT_NEAR(0.0, pose.Rot().Yaw(), _baseTol);

    // The joint velocity command adds some roll to the body which the PID
    // wrench doesn't
    if (_namespace == "custom" || _namespace == "lowbattery")
      EXPECT_NEAR(0.0, pose.Rot().Roll(), 0.1);
    else
      EXPECT_NEAR(0.0, pose.Rot().Roll(), _baseTol);
  }

  double omegaTol{1e-1};
  for (unsigned int i = 0; i < propellerAngVels.size(); ++i)
  {
    auto angVel = propellerAngVels[i];
    // It takes a few iterations to reach the speed
    if (i > 25)
    {
      if (_namespace == "lowbattery" && i > 545)
      {
        EXPECT_NEAR(0.0, angVel.X(), _baseTol);
      }
      else
      {
        EXPECT_NEAR(omega, angVel.X(), omegaTol) << i;
      }
    }
    EXPECT_NEAR(0.0, angVel.Y(), _baseTol);
    EXPECT_NEAR(0.0, angVel.Z(), _baseTol);
  }
}

/////////////////////////////////////////////////
TEST_F(ThrusterTest, IGN_UTILS_TEST_DISABLED_ON_WIN32(AngVelCmdControl))
{
  auto world = common::joinPaths(std::string(PROJECT_SOURCE_PATH),
      "test", "worlds", "thruster_ang_vel_cmd.sdf");

  //  Tolerance is high because the joint command disturbs the vehicle body
  this->TestWorld(world, "custom", 0.005, 950, 0.2, 1e-2, true, 100.01);
}

/////////////////////////////////////////////////
TEST_F(ThrusterTest, IGN_UTILS_TEST_DISABLED_ON_WIN32(CcwForceCmdControl))
{
  auto world = common::joinPaths(std::string(PROJECT_SOURCE_PATH),
    "test", "worlds", "thruster_ccw_force_cmd.sdf");

  //  Viewed from stern to bow the propeller spins counter-clockwise
  //  Tolerance is high because the joint command disturbs the vehicle body
  this->TestWorld(world, "custom", -0.005, 950, 0.2, 1e-2);
}

/////////////////////////////////////////////////
TEST_F(ThrusterTest, IGN_UTILS_TEST_DISABLED_ON_WIN32(CcwAngVelCmdControl))
{
  auto world = common::joinPaths(std::string(PROJECT_SOURCE_PATH),
    "test", "worlds", "thruster_ccw_ang_vel_cmd.sdf");

  //  Viewed from stern to bow the propeller spins counter-clockwise
  //  Tolerance is high because the joint command disturbs the vehicle body
  this->TestWorld(world, "custom", -0.005, 950, 0.2, 1e-2, true);
}

/////////////////////////////////////////////////
// See https://github.com/gazebosim/gz-sim/issues/1175
TEST_F(ThrusterTest, IGN_UTILS_TEST_DISABLED_ON_WIN32(PIDControl))
{
  auto world = common::joinPaths(std::string(PROJECT_SOURCE_PATH),
      "test", "worlds", "thruster_pid.sdf");

  // Tolerance could be lower (1e-6) if the joint pose had a precise 180
  // rotation
  this->TestWorld(world, "sub", 0.004, 1000, 0.2, 1e-4);
}

/////////////////////////////////////////////////
TEST_F(ThrusterTest, IGN_UTILS_TEST_DISABLED_ON_WIN32(VelocityControl))
{
  auto world = common::joinPaths(std::string(PROJECT_SOURCE_PATH),
      "test", "worlds", "thruster_vel_cmd.sdf");

  // Tolerance is high because the joint command disturbs the vehicle body
  this->TestWorld(world, "custom", 0.005, 950, 0.25, 1e-2);
<<<<<<< HEAD
}
=======
}

/////////////////////////////////////////////////
TEST_F(ThrusterTest, IGN_UTILS_TEST_DISABLED_ON_WIN32(BatteryIntegration))
{
  auto world = common::joinPaths(std::string(PROJECT_SOURCE_PATH),
      "test", "worlds", "thruster_battery.sdf");

  // Tolerance is high because the joint command disturbs the vehicle body
  this->TestWorld(world, "lowbattery", 0.005, 950, 0.25, 1e-2);
}
>>>>>>> b26a5734
<|MERGE_RESOLUTION|>--- conflicted
+++ resolved
@@ -309,9 +309,6 @@
 
   // Tolerance is high because the joint command disturbs the vehicle body
   this->TestWorld(world, "custom", 0.005, 950, 0.25, 1e-2);
-<<<<<<< HEAD
-}
-=======
 }
 
 /////////////////////////////////////////////////
@@ -323,4 +320,3 @@
   // Tolerance is high because the joint command disturbs the vehicle body
   this->TestWorld(world, "lowbattery", 0.005, 950, 0.25, 1e-2);
 }
->>>>>>> b26a5734
